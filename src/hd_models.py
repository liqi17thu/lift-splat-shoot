--- conflicted
+++ resolved
@@ -150,12 +150,8 @@
         ])
 
         post_RTs = scale @ post_RTs
-<<<<<<< HEAD
         x = x.permute(0, 1, 3, 4, 2)
+        x = self.ipm(x, Ks, RTs, post_RTs)
         x = IPM(x, Ks, RTs, self.xbound, self.ybound, post_RTs)
         x = x.permute(0, 3, 1, 2)
-        return self.bevencode(x)
-=======
-        bev_feat = self.ipm(cam_feats, Ks, RTs, post_RTs)
-        return self.bevencode(bev_feat)
->>>>>>> 9c32ed76
+        return self.bevencode(x)