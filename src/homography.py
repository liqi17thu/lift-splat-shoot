--- conflicted
+++ resolved
@@ -243,23 +243,6 @@
         warped_fv_images = ipm_from_parameters(images, planes, Ks, RTs, self.h, self.w, post_RTs)
         warped_fv_images = warped_fv_images.reshape((B, N, self.h, self.w, C))
 
-<<<<<<< HEAD
-
-        if isinstance(warped_fv_images, np.ndarray):
-            half_mask = self.half_mask.astype(warped_fv_images.dtype)
-            tri_mask = self.tri_mask.astype(warped_fv_images.dtype)
-            fliped_tri_mask = np.flip(tri_mask, 2)
-        elif isinstance(warped_fv_images, torch.Tensor):
-            half_mask = torch.Tensor(self.half_mask).type_as(warped_fv_images)
-            tri_mask = torch.Tensor(self.tri_mask).type_as(warped_fv_images)
-            fliped_tri_mask = torch.flip(tri_mask, [2])
-            if warped_fv_images.is_cuda:
-                half_mask = half_mask.cuda()
-                tri_mask = tri_mask.cuda()
-                fliped_tri_mask = fliped_tri_mask.cuda()
-        else:
-            raise NotImplementedError
-=======
         warped_topdown = torch.max(warped_fv_images, 1)[0]
         return warped_topdown.permute(0, 3, 1, 2)
 
@@ -270,7 +253,6 @@
             half_mask = half_mask.cuda()
             tri_mask = tri_mask.cuda()
             fliped_tri_mask = fliped_tri_mask.cuda()
->>>>>>> 8a23eae2
 
         warped_fv_images[:, CAM_F, :self.h // 2, :, :] = half_mask  # CAM_FRONT
         warped_fv_images[:, CAM_FL] *= fliped_tri_mask  # CAM_FRONT_LEFT
