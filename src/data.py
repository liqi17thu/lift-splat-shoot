--- conflicted
+++ resolved
@@ -157,18 +157,8 @@
         translation = torch.tensor(translation)
 
         pos_rotation = Quaternion(pose_record['rotation'])
-<<<<<<< HEAD
-        yaw, pitch, roll = pos_rotation.yaw_pitch_roll
-        # yaw, pitch, roll = 0., pitch * 180 / np.pi, roll * 180 / np.pi
-        z, yaw, pitch, roll = 0., 0., 0., 0.
-        z = torch.tensor(z, dtype=torch.double)
-        yaw = torch.tensor(yaw, dtype=torch.double)
-        pitch = torch.tensor(pitch, dtype=torch.double)
-        roll = torch.tensor(roll, dtype=torch.double)
-=======
         yaw_pitch_roll = pos_rotation.yaw_pitch_roll
         yaw_pitch_roll = torch.tensor(yaw_pitch_roll)
->>>>>>> 95d7723f
 
         for cam in cams:
             samp = self.nusc.get('sample_data', rec['data'][cam])
