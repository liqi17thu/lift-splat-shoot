--- conflicted
+++ resolved
@@ -204,11 +204,6 @@
         return torch.Tensor(img).unsqueeze(0)
 
     def get_lineimg(self, rec):
-<<<<<<< HEAD
-        patch_size = (100, 30)
-        canvas_size = (400, 400)
-=======
->>>>>>> 84aede97
         seg_layers = ['lane', 'road_segment', 'road_divider', 'lane_divider']
 
         mask = gen_topdown_mask(self.nusc, self.nusc_maps, rec, self.patch_size, self.canvas_size, seg_layers)
