"""
Copyright (C) 2020 NVIDIA Corporation.  All rights reserved.
Licensed under the NVIDIA Source Code License. See LICENSE at https://github.com/nv-tlabs/lift-splat-shoot.
Authors: Jonah Philion and Sanja Fidler
"""

import torch
import os
import numpy as np
from PIL import Image
import cv2
from pyquaternion import Quaternion
from nuscenes.nuscenes import NuScenes
from nuscenes.utils.splits import create_splits_scenes
from nuscenes.utils.data_classes import Box
from glob import glob
import torchvision

from .topdown_mask import gen_topdown_mask, MyNuScenesMap
from .tools import get_lidar_data, img_transform, normalize_img, gen_dx_bx
from .tools import random_erasing

MAP = ['boston-seaport', 'singapore-hollandvillage', 'singapore-onenorth', 'singapore-queenstown']
from .topdown_mask import LINE_WIDTH
ONE_CLASS = False


class NuscData(torch.utils.data.Dataset):
    def __init__(self, nusc, nusc_maps, is_train, data_aug_conf, grid_conf):
        self.nusc = nusc
        self.nusc_maps = nusc_maps
        self.is_train = is_train
        self.data_aug_conf = data_aug_conf
        self.grid_conf = grid_conf

        self.scenes = self.get_scenes()
        self.ixes = self.prepro()

        # hack to change line width
        # global LINE_WIDTH
        # LINE_WIDTH = data_aug_conf['line_width']

        dx, bx, nx = gen_dx_bx(grid_conf['xbound'], grid_conf['ybound'], grid_conf['zbound'])
        self.dx, self.bx, self.nx = dx.numpy(), bx.numpy(), nx.numpy()
        patch_h = grid_conf['xbound'][1] - grid_conf['xbound'][0]
        patch_w = grid_conf['ybound'][1] - grid_conf['ybound'][0]
        canvas_h = int(patch_h / grid_conf['xbound'][2])
        canvas_w = int(patch_w / grid_conf['ybound'][2])
        self.patch_size = (patch_h, patch_w)
        self.canvas_size = (canvas_h, canvas_w)

        self.fix_nuscenes_formatting()

        print(self)

    def fix_nuscenes_formatting(self):
        """If nuscenes is stored with trainval/1 trainval/2 ... structure, adjust the file paths
        stored in the nuScenes object.
        """
        # check if default file paths work
        rec = self.ixes[0]
        sampimg = self.nusc.get('sample_data', rec['data']['CAM_FRONT'])
        imgname = os.path.join(self.nusc.dataroot, sampimg['filename'])

        def find_name(f):
            d, fi = os.path.split(f)
            d, di = os.path.split(d)
            d, d0 = os.path.split(d)
            d, d1 = os.path.split(d)
            d, d2 = os.path.split(d)
            return di, fi, f'{d2}/{d1}/{d0}/{di}/{fi}'

        # adjust the image paths if needed
        if not os.path.isfile(imgname):
            print('adjusting nuscenes file paths')
            fs = glob(os.path.join(self.nusc.dataroot, 'samples/*/samples/CAM*/*.jpg'))
            fs += glob(os.path.join(self.nusc.dataroot, 'samples/*/samples/LIDAR_TOP/*.pcd.bin'))
            info = {}
            for f in fs:
                di, fi, fname = find_name(f)
                info[f'samples/{di}/{fi}'] = fname
            fs = glob(os.path.join(self.nusc.dataroot, 'sweeps/*/sweeps/LIDAR_TOP/*.pcd.bin'))
            for f in fs:
                di, fi, fname = find_name(f)
                info[f'sweeps/{di}/{fi}'] = fname
            for rec in self.nusc.sample_data:
                if rec['channel'] == 'LIDAR_TOP' or (rec['is_key_frame'] and rec['channel'] in self.data_aug_conf['cams']):
                    rec['filename'] = info[rec['filename']]

    def get_scenes(self):
        # filter by scene split
        split = {
            'v1.0-trainval': {True: 'train', False: 'val'},
            'v1.0-mini': {True: 'mini_train', False: 'mini_val'},
        }[self.nusc.version][self.is_train]

        scenes = create_splits_scenes()[split]

        return scenes

    def prepro(self):
        samples = [samp for samp in self.nusc.sample]

        # remove samples that aren't in this split
        samples = [samp for samp in samples if
                   self.nusc.get('scene', samp['scene_token'])['name'] in self.scenes]

        # sort by scene, timestamp (only to make chronological viz easier)
        samples.sort(key=lambda x: (x['scene_token'], x['timestamp']))

        return samples

    def sample_augmentation(self):
        H, W = self.data_aug_conf['H'], self.data_aug_conf['W']
        fH, fW = self.data_aug_conf['final_dim']
        resize = (fW/W, fH/H)
        resize_dims = (fW, fH)
        crop = None
        if self.is_train:
            # resize = np.random.uniform(*self.data_aug_conf['resize_lim'])
            # resize_dims = (int(W*resize), int(H*resize))
            # newW, newH = resize_dims
            # crop_h = int((1 - np.random.uniform(*self.data_aug_conf['bot_pct_lim']))*newH) - fH
            # crop_w = int(np.random.uniform(0, max(0, newW - fW)))
            # crop = (crop_w, crop_h, crop_w + fW, crop_h + fH)
            flip = False
            if self.data_aug_conf['rand_flip'] and np.random.choice([0, 1]):
                flip = True
            rotate = np.random.uniform(*self.data_aug_conf['rot_lim'])
        else:
            # resize = max(fH/H, fW/W)
            # resize_dims = (int(W*resize), int(H*resize))
            # newW, newH = resize_dims
            # crop_h = int((1 - np.mean(self.data_aug_conf['bot_pct_lim']))*newH) - fH
            # crop_w = int(max(0, newW - fW) / 2)
            # crop = (crop_w, crop_h, crop_w + fW, crop_h + fH)
            flip = False
            rotate = 0
        return resize, resize_dims, crop, flip, rotate

    def get_image_data(self, rec, cams):
        color_jitter = torchvision.transforms.ColorJitter.get_params(
        brightness=[0.6, 1.4], contrast=[0.6, 1.4], saturation=[0.6, 1.4], hue=[-0.2, 0.2]
        )

        imgs = []
        rots = []
        trans = []
        intrins = []
        post_rots = []
        post_trans = []

        sample_data = rec['data']
        sample_data_record = self.nusc.get('sample_data', sample_data['LIDAR_TOP'])
        pose_record = self.nusc.get('ego_pose', sample_data_record['ego_pose_token'])
        z = pose_record['translation'][2]
        pos_rotation = Quaternion(pose_record['rotation'])
        yaw, pitch, roll = pos_rotation.yaw_pitch_roll
        yaw, pitch, roll = 0., pitch * 180 / np.pi, roll * 180 / np.pi
        z, yaw, pitch, roll = torch.tensor(z), torch.tensor(yaw), torch.tensor(pitch), torch.tensor(roll)

        for cam in cams:
            samp = self.nusc.get('sample_data', rec['data'][cam])
            imgname = os.path.join(self.nusc.dataroot, samp['filename'])
            img = Image.open(imgname)
            post_rot = torch.eye(2)
            post_tran = torch.zeros(2)

            sens = self.nusc.get('calibrated_sensor', samp['calibrated_sensor_token'])
            intrin = torch.Tensor(sens['camera_intrinsic'])
            rot = torch.Tensor(Quaternion(sens['rotation']).rotation_matrix)
            tran = torch.Tensor(sens['translation'])


            # augmentation (resize, crop, horizontal flip, rotate)
            resize, resize_dims, crop, flip, rotate = self.sample_augmentation()
            img, post_rot2, post_tran2 = img_transform(img, post_rot, post_tran,
                                                     resize=resize,
                                                     resize_dims=resize_dims,
                                                     crop=crop,
                                                     flip=flip,
                                                     rotate=rotate,
                                                     )

            # for convenience, make augmentation matrices 3x3
            post_tran = torch.zeros(3)
            post_rot = torch.eye(3)
            post_tran[:2] = post_tran2
            post_rot[:2, :2] = post_rot2

            if self.is_train:
                img = color_jitter(img)
<<<<<<< HEAD
            img = normalize_img(img)
            if self.is_train:
                img = random_erasing(img)
            imgs.append(img)
=======
            imgs.append(normalize_img(img))
>>>>>>> 8a23eae2
            intrins.append(intrin)
            rots.append(rot)
            trans.append(tran)
            post_rots.append(post_rot)
            post_trans.append(post_tran)

        return (torch.stack(imgs), torch.stack(rots), torch.stack(trans),
                torch.stack(intrins), torch.stack(post_rots), torch.stack(post_trans), z, yaw, pitch, roll)

    def get_lidar_data(self, rec, nsweeps):
        pts = get_lidar_data(self.nusc, rec,
                       nsweeps=nsweeps, min_distance=2.2)
        return torch.Tensor(pts)[:3]  # x,y,z

    def get_binimg(self, rec):
        egopose = self.nusc.get('ego_pose',
                                self.nusc.get('sample_data', rec['data']['LIDAR_TOP'])['ego_pose_token'])
        trans = -np.array(egopose['translation'])
        rot = Quaternion(egopose['rotation']).inverse
        img = np.zeros((self.nx[0], self.nx[1]))
        for tok in rec['anns']:
            inst = self.nusc.get('sample_annotation', tok)
            # add category for lyft
            if not inst['category_name'].split('.')[0] == 'vehicle':
                continue
            box = Box(inst['translation'], inst['size'], Quaternion(inst['rotation']))
            box.translate(trans)
            box.rotate(rot)

            pts = box.bottom_corners()[:2].T
            pts = np.round(
                (pts - self.bx[:2] + self.dx[:2]/2.) / self.dx[:2]
                ).astype(np.int32)
            pts[:, [1, 0]] = pts[:, [0, 1]]
            cv2.fillPoly(img, [pts], 1.0)

        return torch.Tensor(img).unsqueeze(0)

    def get_lineimg(self, rec):
        seg_layers = ['lane', 'road_segment', 'road_divider', 'lane_divider']

        mask = gen_topdown_mask(self.nusc, self.nusc_maps, rec, self.patch_size, self.canvas_size, seg_layers)

        # contours
        contours_mask = np.zeros(self.canvas_size)
        lane_mask = np.any(mask[:2], 0).astype('uint8') * 255
        ret, thresh = cv2.threshold(lane_mask, 127, 255, 0)
        contours, hierarchy = cv2.findContours(thresh, cv2.RETR_TREE, cv2.CHAIN_APPROX_SIMPLE)
        cv2.drawContours(contours_mask, contours, -1, 1, LINE_WIDTH)

        contours_mask[:LINE_WIDTH, :] = 0
        contours_mask[-LINE_WIDTH:, :] = 0
        contours_mask[:, :LINE_WIDTH] = 0
        contours_mask[:, -LINE_WIDTH:] = 0

        # dividers
        dividers_mask = np.any(mask[2:], 0)
        dividers_mask[contours_mask != 0] = 0

        # final
        final_mask = np.stack([contours_mask, dividers_mask])
        background_mask = (1 - np.any(final_mask, 0))[None]
        final_mask = np.concatenate([background_mask, final_mask])

        return torch.Tensor(final_mask)

        # lidar_top_path = self.nusc.get_sample_data_path(rec['data']['LIDAR_TOP'])
        # line_path = lidar_top_path.split('.')[0] + '_line_mask.png'
        # img = np.array(Image.open(line_path))
        # return torch.Tensor(img).unsqueeze(0)

    def choose_cams(self):
        if self.is_train and self.data_aug_conf['Ncams'] < len(self.data_aug_conf['cams']):
            cams = np.random.choice(self.data_aug_conf['cams'], self.data_aug_conf['Ncams'],
                                    replace=False)
        else:
            cams = self.data_aug_conf['cams']
        return cams

    def __str__(self):
        return f"""NuscData: {len(self)} samples. Split: {"train" if self.is_train else "val"}.
                   Augmentation Conf: {self.data_aug_conf}"""

    def __len__(self):
        return len(self.ixes)


class VizData(NuscData):
    def __init__(self, *args, **kwargs):
        super(VizData, self).__init__(*args, **kwargs)

    def __getitem__(self, index):
        rec = self.ixes[index]

        cams = self.choose_cams()
        imgs, rots, trans, intrins, post_rots, post_trans, z, yaw, pitch, roll = self.get_image_data(rec, cams)
        lidar_data = self.get_lidar_data(rec, nsweeps=3)
        binimg = self.get_lineimg(rec)

        return imgs, rots, trans, intrins, post_rots, post_trans, z, yaw, pitch, roll, lidar_data, binimg


class SegmentationData(NuscData):
    def __init__(self, *args, **kwargs):
        super(SegmentationData, self).__init__(*args, **kwargs)

    def __getitem__(self, index):
        rec = self.ixes[index]

        cams = self.choose_cams()
        imgs, rots, trans, intrins, post_rots, post_trans, z, yaw, pitch, roll = self.get_image_data(rec, cams)
        binimg = self.get_lineimg(rec)

        return imgs, rots, trans, intrins, post_rots, post_trans, z, yaw, pitch, roll, binimg


def worker_rnd_init(x):
    np.random.seed(13 + x)


def compile_data(version, dataroot, data_aug_conf, grid_conf, bsz,
                 nworkers, parser_name):
    nusc = NuScenes(version='v1.0-{}'.format(version),
                    dataroot=dataroot,
                    verbose=False)
    nusc_maps = {}
    for map_name in MAP:
        nusc_maps[map_name] = MyNuScenesMap(dataroot=dataroot, map_name=map_name)

    parser = {
        'vizdata': VizData,
        'segmentationdata': SegmentationData,
    }[parser_name]
    traindata = parser(nusc, nusc_maps, is_train=True, data_aug_conf=data_aug_conf,
                         grid_conf=grid_conf)
    valdata = parser(nusc, nusc_maps, is_train=False, data_aug_conf=data_aug_conf,
                       grid_conf=grid_conf)

    trainloader = torch.utils.data.DataLoader(traindata, batch_size=bsz,
                                              shuffle=True,
                                              num_workers=nworkers,
                                              drop_last=True,
                                              worker_init_fn=worker_rnd_init)
    valloader = torch.utils.data.DataLoader(valdata, batch_size=bsz,
                                            shuffle=False,
                                            num_workers=nworkers)

    return trainloader, valloader<|MERGE_RESOLUTION|>--- conflicted
+++ resolved
@@ -190,14 +190,10 @@
 
             if self.is_train:
                 img = color_jitter(img)
-<<<<<<< HEAD
             img = normalize_img(img)
             if self.is_train:
                 img = random_erasing(img)
             imgs.append(img)
-=======
-            imgs.append(normalize_img(img))
->>>>>>> 8a23eae2
             intrins.append(intrin)
             rots.append(rot)
             trans.append(tran)
