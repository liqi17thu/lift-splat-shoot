--- conflicted
+++ resolved
@@ -297,13 +297,8 @@
         forward_mask[1][(forward_mask[2] != 0) | (contour_thick_mask != 0)] = 0
         forward_mask = forward_mask.sum(0)
 
-<<<<<<< HEAD
-        line_backward_mask, _ = gen_topdown_mask(self.nusc, self.nusc_maps, rec, self.patch_size, self.canvas_size, seg_layers=line_seg_layers, thickness=self.thickness+4, type='backward')
-        contour_backward_mask, _ = extract_contour(np.any(lane_mask, 0).astype('uint8'), self.canvas_size, thickness=self.thickness+4, type='backward')
-=======
         line_backward_mask, _ = gen_topdown_mask(self.nusc, self.nusc_maps, rec, self.patch_size, self.canvas_size, seg_layers=line_seg_layers, thickness=self.thickness + 4, type='backward', angle_class=self.angle_class)
         contour_backward_mask, _ = extract_contour(np.any(lane_mask, 0).astype('uint8'), self.canvas_size, thickness=self.thickness + 4, type='backward', angle_class=self.angle_class)
->>>>>>> 40926b8c
         backward_mask = np.zeros((4, self.canvas_size[0], self.canvas_size[1]))
         backward_mask[3] = contour_backward_mask
         backward_mask[2] = line_backward_mask[2]
@@ -312,19 +307,11 @@
         backward_mask[1][(backward_mask[2] != 0) | (contour_thick_mask != 0)] = 0
         backward_mask = backward_mask.sum(0)
 
-<<<<<<< HEAD
-        # forward_mask = label_onehot_encoding(torch.tensor(forward_mask), 37)
-        # backward_mask = label_onehot_encoding(torch.tensor(backward_mask), 37)
-        # direction_mask = forward_mask
-        # direction_mask[backward_mask != 0] = 1.
-        # direction_mask = direction_mask / direction_mask.sum(0, keepdim=True)
-=======
         forward_mask = label_onehot_encoding(torch.tensor(forward_mask), self.angle_class+1)
         backward_mask = label_onehot_encoding(torch.tensor(backward_mask), self.angle_class+1)
         direction_mask = forward_mask
         direction_mask[backward_mask != 0] = 1.
         direction_mask = direction_mask / direction_mask.sum(0, keepdim=True)
->>>>>>> 40926b8c
 
         # return torch.Tensor(seg_mask), torch.Tensor(inst_mask), torch.Tensor(forward_mask), torch.Tensor(backward_mask)
         return torch.Tensor(seg_mask), torch.Tensor(inst_mask), torch.Tensor(direction_mask)
