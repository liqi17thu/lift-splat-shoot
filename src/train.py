"""
Copyright (C) 2020 NVIDIA Corporation.  All rights reserved.
Licensed under the NVIDIA Source Code License. See LICENSE at https://github.com/nv-tlabs/lift-splat-shoot.
Authors: Jonah Philion and Sanja Fidler
"""

from time import time
from tensorboardX import SummaryWriter
import numpy as np
import os

import torch
from torch.optim.lr_scheduler import StepLR
from torch.nn.parallel import DistributedDataParallel as NativeDDP

from .models import compile_model
from .data import compile_data
from .tools import get_batch_iou_multi_class, get_val_info
from .tools import get_accuracy_precision_recall_multi_class
from .tools import FocalLoss, SimpleLoss, DiscriminativeLoss
from .hd_models import HDMapNet
from .hd_models import TemporalHDMapNet


import argparse
parser = argparse.ArgumentParser(description='Train HDMapNet', add_help=False)
parser.add_argument('--local_rank', default=0, type=int)
parser.add_argument('--logdir', default='runs', type=str)
parser.add_argument('--bsz', default=4, type=int)
parser.add_argument('--method', default='temporal_HDMapNet', type=str)


def write_log(writer, ious, acces, precs, recalls, title, counter):
    writer.add_scalar(f'{title}/iou', np.mean(ious[1:]), counter)
    writer.add_scalar(f'{title}/acc', np.mean(acces[1:]), counter)
    writer.add_scalar(f'{title}/prec', np.mean(precs[1:]), counter)
    writer.add_scalar(f'{title}/recall', np.mean(recalls[1:]), counter)

    for i, iou in enumerate(ious):
        writer.add_scalar(f'{title}/class_{i}/iou', iou, counter)
    for i, acc in enumerate(acces):
        writer.add_scalar(f'{title}/class_{i}/acc', acc, counter)
    for i, prec in enumerate(precs):
        writer.add_scalar(f'{title}/class_{i}/prec', prec, counter)
    for i, recall in enumerate(recalls):
        writer.add_scalar(f'{title}/class_{i}/recall', recall, counter)


def train(version='mini',
          dataroot='data/nuScenes',
          nepochs=30,
          gpuid=0,
          outC=4,
          method='temporal_HDMapNet',
          preprocess=False,

          H=900, W=1600,
          final_dim=(128, 352),
          ncams=6,
          line_width=5,
          max_grad_norm=5.0,
          pos_weight=2.13,
          logdir='./runs',

          xbound=[-30.0, 30.0, 0.15],
          ybound=[-15.0, 15.0, 0.15],
          zbound=[-10.0, 10.0, 20.0],
          dbound=[4.0, 45.0, 1.0],

          instance_seg=True,
          embedded_dim=16,
          delta_v=0.5,
          delta_d=3.0,

          scale_seg=1.0,
          scale_var=1.0,
          scale_dist=1.0,

          finetune=False,
          modelf='output/refine_data_HDMapNet/model130000.pt',

          bsz=2,
          nworkers=10,
          lr=1e-3,
          weight_decay=1e-7,

          distributed=False,
          local_rank=0,
          ):
    grid_conf = {
        'xbound': xbound,
        'ybound': ybound,
        'zbound': zbound,
        'dbound': dbound,
    }
    data_aug_conf = {
                    'final_dim': final_dim,
                    'H': H, 'W': W,
                    'preprocess': preprocess,
                    'line_width': line_width,
                    'cams': ['CAM_FRONT_LEFT', 'CAM_FRONT', 'CAM_FRONT_RIGHT',
                             'CAM_BACK_LEFT', 'CAM_BACK', 'CAM_BACK_RIGHT'],
                    'Ncams': ncams,
                }

    if 'temporal' in method:
        parser_name = 'temporalsegmentationdata'
    else:
        parser_name = 'segmentationdata'

    if distributed:
        torch.cuda.set_device(local_rank)
        torch.distributed.init_process_group(backend='nccl', init_method='env://')

    [trainloader, valloader], [train_sampler, val_sampler] = compile_data(version, dataroot, data_aug_conf=data_aug_conf,
                                                              grid_conf=grid_conf, bsz=bsz, nworkers=nworkers,
                                                              parser_name=parser_name, distributed=distributed)

    if method == 'lift_splat':
        model = compile_model(grid_conf, data_aug_conf, outC=outC)
    elif method == 'HDMapNet':
        model = HDMapNet(xbound, ybound, outC=outC, instance_seg=instance_seg, embedded_dim=embedded_dim)
    elif method == 'temporal_HDMapNet':
        model = TemporalHDMapNet(xbound, ybound, outC=outC, instance_seg=instance_seg, embedded_dim=embedded_dim)

    if finetune:
        model.load_state_dict(torch.load(modelf), strict=False)
        for name, param in model.named_parameters():
            if 'bevencode.up' in name or 'bevencode.layer3' in name:
                param.requires_grad = True
            else:
                param.requires_grad = False
    model.cuda()
    if distributed:
        model = NativeDDP(model, device_ids=[local_rank], find_unused_parameters=True)

    opt = torch.optim.Adam(model.parameters(), lr=lr, weight_decay=weight_decay)
    sched = StepLR(opt, 10, 0.1)

    # loss_fn = FocalLoss(alpha=.25, gamma=2.).cuda(gpuid)
    loss_fn = SimpleLoss(pos_weight).cuda()
    embedded_loss_fn = DiscriminativeLoss(embedded_dim, delta_v, delta_d).cuda(gpuid)

    writer = SummaryWriter(logdir=logdir)
    val_step = 1000 if version == 'mini' else 10000

    model.train()
    counter = 0
    for epoch in range(nepochs):
        if distributed:
            train_sampler.set_epoch(epoch)
            val_sampler.set_epoch(epoch)

        np.random.seed()
        for batchi, (imgs, rots, trans, intrins, post_rots, post_trans, translation, yaw_pitch_roll, binimgs, inst_mask) in enumerate(trainloader):
            t0 = time()
            opt.zero_grad()
            preds, embedded = model(imgs.cuda(),
                                    rots.cuda(),
                                    trans.cuda(),
                                    intrins.cuda(),
                                    post_rots.cuda(),
                                    post_trans.cuda(),
                                    translation.cuda(),
                                    yaw_pitch_roll.cuda(),
                                    )
            binimgs = binimgs.cuda()
            inst_mask = inst_mask.cuda()
            seg_loss = loss_fn(preds, binimgs)
            var_loss, dist_loss, reg_loss = embedded_loss_fn(embedded, inst_mask)
            final_loss = seg_loss * scale_seg + var_loss * scale_var + dist_loss * scale_dist
            final_loss.backward()
            torch.nn.utils.clip_grad_norm_(model.parameters(), max_grad_norm)
            opt.step()
            counter += 1
            t1 = time()

            if counter % 10 == 0 and local_rank == 0:
                print(counter, seg_loss.item(), t1 - t0)
                writer.add_scalar('train/seg_loss', seg_loss, counter)
                writer.add_scalar('train/var_loss', var_loss, counter)
                writer.add_scalar('train/dist_loss', dist_loss, counter)
                writer.add_scalar('train/reg_loss', reg_loss, counter)
                writer.add_scalar('train/final_loss', final_loss, counter)

            if counter % 50 == 0 and local_rank == 0:
                _, _, ious = get_batch_iou_multi_class(preds, binimgs)
                _, _, _, _, _, acces, precs, recalls = get_accuracy_precision_recall_multi_class(preds, binimgs)
                write_log(writer, ious, acces, precs, recalls, 'train', counter)
                writer.add_scalar('train/step_time', t1 - t0, counter)

            if counter % val_step == 0:
                val_info = get_val_info(model, valloader, loss_fn, embedded_loss_fn, scale_seg, scale_var, scale_dist)
                if local_rank == 0:
                    print('VAL', val_info)
                    writer.add_scalar('val/seg_loss', val_info['seg_loss'], counter)
                    writer.add_scalar('val/var_loss', val_info['var_loss'], counter)
                    writer.add_scalar('val/dist_loss', val_info['dist_loss'], counter)
                    writer.add_scalar('val/reg_loss', val_info['reg_loss'], counter)
                    writer.add_scalar('val/final_loss', val_info['final_loss'], counter)
                    write_log(writer, val_info['iou'], val_info['accuracy'], val_info['precision'], val_info['recall'], 'val', counter)

            if counter % val_step == 0 and local_rank == 0:
                model.eval()
                mname = os.path.join(logdir, "model{}.pt".format(counter))
                print('saving', mname)
                if distributed:
                    torch.save(model.module.state_dict(), mname)
                else:
                    torch.save(model.state_dict(), mname)
                model.train()

<<<<<<< HEAD
        sched.step(epoch)


def str2bool(v):
    if isinstance(v, bool):
       return v
    if v.lower() in ('yes', 'true', 't', 'y', '1'):
        return True
    elif v.lower() in ('no', 'false', 'f', 'n', '0'):
        return False
    else:
        raise argparse.ArgumentTypeError('Boolean value expected.')

import argparse
parser = argparse.ArgumentParser(description='Train HDMapNet', add_help=False)
parser.add_argument('--version', default='mini', help='data version')
parser.add_argument('--dataroot', default='data/nuScenes', help='data root')
parser.add_argument('--nepochs', default=30)
parser.add_argument('--gpuid', default=1)
parser.add_argument('--outC', default=4, help='classes of segmentation')
parser.add_argument('--method', default='temporal_HDMapNet', choices=['lift-splat', 'HDMapNet', 'temporal_HDMapNet'])
parser.add_argument('--preprocess', default=False, type=str2bool)
parser.add_argument('--H', default=900, type=int)
parser.add_argument('--W', default=1600, type=int)
parser.add_argument('--final_h', default=128, type=int)
parser.add_argument('--final_w', default=352, type=int)
parser.add_argument('--ncams', default=6, type=int)
parser.add_argument('--max_grad_norm', default=5.0, type=float)
parser.add_argument('--logdir', default='./runs', type=str)
parser.add_argument('--xbound', default=[-30.0, 30.0, 0.15], type=float, nargs=3)
parser.add_argument('--ybound', default=[-15.0, 15.0, 0.15], type=float, nargs=3)
parser.add_argument('--zbound', default=[-10.0, 10.0, 20.0], type=float, nargs=3)
parser.add_argument('--dbound', default=[-4.0, 45.0, 1.0], type=float, nargs=3)
parser.add_argument('--instance_seg', default=True, type=str2bool)
parser.add_argument('--embedded_dim', default=16)
parser.add_argument('--finetune', default=False, type=str2bool)
parser.add_argument('--modelf', default='output/refine_data_HDMapNet/model130000.pt', type=str)

parser.add_argument('--delta_v', default=0.5, type=float)
parser.add_argument('--delta_d', default=3.0, type=float)

parser.add_argument('--scale_seg', default=1.0, type=float)
parser.add_argument('--scale_var', default=1.0, type=float)
parser.add_argument('--scale_dist', default=1.0, type=float)
parser.add_argument('--bsz', default=4, type=int)
parser.add_argument('--nworkers', default=10, type=int)
parser.add_argument('--lr', default=1e-3, type=float)
parser.add_argument('--weight_decay', default=1e-7, type=float)

parser.add_argument('--distributed', default=False, type=str2bool)


parser.add_argument('--local_rank', default=0)
=======
        sched.step()
>>>>>>> 0ede0f80


if __name__ == '__main__':
    args = parser.parse_args()
<<<<<<< HEAD
    train(version=args.version,
          dataroot=args.dataroot,
          nepochs=args.dataroot,
          gpuid=args.gpuid,
          outC=args.outC,
          method=args.method,
          preprocess=args.preprocess,
          H=args.H,
          W=args.W,
          final_dim=args.final_dim,
          ncams=args.ncams,
          line_width=args.line_width,
          max_grad_norm=args.max_grad_norm,
          pos_weight=args.pos_weight,
          logdir=args.logdir,

          xbound=args.xbound,
          ybound=args.ybound,
          zbound=args.zbound,
          dbound=args.dbound,

          instance_seg=args.instance_seg,
          embedded_dim=args.embedded_dim,
          finetune=args.finetune,
          modelf=args.modelf,

          delta_v=args.delta_v,
          delta_d=args.delta_d,

          scale_seg=args.scale_seg,
          scale_var=args.scale_var,
          scale_dist=args.scale_dist,

          bsz=args.bsz,
          nworkers=args.nworkers,
          lr=args.lr,
          weight_decay=args.weight_decay,
          distributed=args.distributed,
          local_rank=args.local_rank
          )
=======
    train(local_rank=args.local_rank,
          logdir=args.logdir,
          bsz=args.bsz)
>>>>>>> 0ede0f80
<|MERGE_RESOLUTION|>--- conflicted
+++ resolved
@@ -210,110 +210,12 @@
                     torch.save(model.state_dict(), mname)
                 model.train()
 
-<<<<<<< HEAD
-        sched.step(epoch)
-
-
-def str2bool(v):
-    if isinstance(v, bool):
-       return v
-    if v.lower() in ('yes', 'true', 't', 'y', '1'):
-        return True
-    elif v.lower() in ('no', 'false', 'f', 'n', '0'):
-        return False
-    else:
-        raise argparse.ArgumentTypeError('Boolean value expected.')
-
-import argparse
-parser = argparse.ArgumentParser(description='Train HDMapNet', add_help=False)
-parser.add_argument('--version', default='mini', help='data version')
-parser.add_argument('--dataroot', default='data/nuScenes', help='data root')
-parser.add_argument('--nepochs', default=30)
-parser.add_argument('--gpuid', default=1)
-parser.add_argument('--outC', default=4, help='classes of segmentation')
-parser.add_argument('--method', default='temporal_HDMapNet', choices=['lift-splat', 'HDMapNet', 'temporal_HDMapNet'])
-parser.add_argument('--preprocess', default=False, type=str2bool)
-parser.add_argument('--H', default=900, type=int)
-parser.add_argument('--W', default=1600, type=int)
-parser.add_argument('--final_h', default=128, type=int)
-parser.add_argument('--final_w', default=352, type=int)
-parser.add_argument('--ncams', default=6, type=int)
-parser.add_argument('--max_grad_norm', default=5.0, type=float)
-parser.add_argument('--logdir', default='./runs', type=str)
-parser.add_argument('--xbound', default=[-30.0, 30.0, 0.15], type=float, nargs=3)
-parser.add_argument('--ybound', default=[-15.0, 15.0, 0.15], type=float, nargs=3)
-parser.add_argument('--zbound', default=[-10.0, 10.0, 20.0], type=float, nargs=3)
-parser.add_argument('--dbound', default=[-4.0, 45.0, 1.0], type=float, nargs=3)
-parser.add_argument('--instance_seg', default=True, type=str2bool)
-parser.add_argument('--embedded_dim', default=16)
-parser.add_argument('--finetune', default=False, type=str2bool)
-parser.add_argument('--modelf', default='output/refine_data_HDMapNet/model130000.pt', type=str)
-
-parser.add_argument('--delta_v', default=0.5, type=float)
-parser.add_argument('--delta_d', default=3.0, type=float)
-
-parser.add_argument('--scale_seg', default=1.0, type=float)
-parser.add_argument('--scale_var', default=1.0, type=float)
-parser.add_argument('--scale_dist', default=1.0, type=float)
-parser.add_argument('--bsz', default=4, type=int)
-parser.add_argument('--nworkers', default=10, type=int)
-parser.add_argument('--lr', default=1e-3, type=float)
-parser.add_argument('--weight_decay', default=1e-7, type=float)
-
-parser.add_argument('--distributed', default=False, type=str2bool)
-
-
-parser.add_argument('--local_rank', default=0)
-=======
         sched.step()
->>>>>>> 0ede0f80
 
 
 if __name__ == '__main__':
     args = parser.parse_args()
-<<<<<<< HEAD
-    train(version=args.version,
-          dataroot=args.dataroot,
-          nepochs=args.dataroot,
-          gpuid=args.gpuid,
-          outC=args.outC,
-          method=args.method,
-          preprocess=args.preprocess,
-          H=args.H,
-          W=args.W,
-          final_dim=args.final_dim,
-          ncams=args.ncams,
-          line_width=args.line_width,
-          max_grad_norm=args.max_grad_norm,
-          pos_weight=args.pos_weight,
-          logdir=args.logdir,
-
-          xbound=args.xbound,
-          ybound=args.ybound,
-          zbound=args.zbound,
-          dbound=args.dbound,
-
-          instance_seg=args.instance_seg,
-          embedded_dim=args.embedded_dim,
-          finetune=args.finetune,
-          modelf=args.modelf,
-
-          delta_v=args.delta_v,
-          delta_d=args.delta_d,
-
-          scale_seg=args.scale_seg,
-          scale_var=args.scale_var,
-          scale_dist=args.scale_dist,
-
-          bsz=args.bsz,
-          nworkers=args.nworkers,
-          lr=args.lr,
-          weight_decay=args.weight_decay,
-          distributed=args.distributed,
-          local_rank=args.local_rank
-          )
-=======
+
     train(local_rank=args.local_rank,
           logdir=args.logdir,
-          bsz=args.bsz)
->>>>>>> 0ede0f80
+          bsz=args.bsz)