"""
Copyright (C) 2020 NVIDIA Corporation.  All rights reserved.
Licensed under the NVIDIA Source Code License. See LICENSE at https://github.com/nv-tlabs/lift-splat-shoot.
Authors: Jonah Philion and Sanja Fidler
"""

from time import time
from tensorboardX import SummaryWriter
import numpy as np
import os

import torch
from torch.optim.lr_scheduler import StepLR

from .models import compile_model
from .data import compile_data
<<<<<<< HEAD
from .tools import get_batch_iou, get_val_info
from .tools import FocalLoss, SimpleLoss
=======
from .tools import get_batch_iou, get_batch_iou_multi_class, get_val_info
from .tools import get_accuracy_precision_recall_multi_class
from .tools import FocalLoss
>>>>>>> 70239fde


def write_log(writer, loss, ious, acces, precs, recalls, title, counter):
    writer.add_scalar(f'{title}/loss', loss, counter)
    writer.add_scalar(f'{title}/iou', np.mean(ious), counter)
    writer.add_scalar(f'{title}/acc', np.mean(acces), counter)
    writer.add_scalar(f'{title}/prec', np.mean(precs), counter)
    writer.add_scalar(f'{title}/recall', np.mean(recalls), counter)

    for i, iou in enumerate(ious):
        writer.add_scalar(f'{title}/class_{i}/iou', iou, counter)
    for i, acc in enumerate(acces):
        writer.add_scalar(f'{title}/class_{i}/acc', acc, counter)
    for i, prec in enumerate(precs):
        writer.add_scalar(f'{title}/class_{i}/prec', prec, counter)
    for i, recall in enumerate(recalls):
        writer.add_scalar(f'{title}/class_{i}/recall', recall, counter)


def train(version,
            dataroot='/data/nuscenes',
            nepochs=30,
            gpuid=1,

            H=900, W=1600,
            resize_lim=(0.193, 0.225),
            final_dim=(128, 352),
            bot_pct_lim=(0.0, 0.22),
            rot_lim=(-5.4, 5.4),
            rand_flip=True,
            ncams=5,
            max_grad_norm=5.0,
            pos_weight=2.13,
            logdir='./runs',

            xbound=[-50.0, 50.0, 0.5],
            # ybound=[-50.0, 50.0, 0.5],
            ybound=[-15.0, 15.0, 0.15],
            zbound=[-10.0, 10.0, 20.0],
            dbound=[4.0, 45.0, 1.0],

            bsz=4,
            nworkers=10,
            lr=1e-3,
            weight_decay=1e-7,
            ):
    grid_conf = {
        'xbound': xbound,
        'ybound': ybound,
        'zbound': zbound,
        'dbound': dbound,
    }
    data_aug_conf = {
                    'resize_lim': resize_lim,
                    'final_dim': final_dim,
                    'rot_lim': rot_lim,
                    'H': H, 'W': W,
                    'rand_flip': rand_flip,
                    'bot_pct_lim': bot_pct_lim,
                    'cams': ['CAM_FRONT_LEFT', 'CAM_FRONT', 'CAM_FRONT_RIGHT',
                             'CAM_BACK_LEFT', 'CAM_BACK', 'CAM_BACK_RIGHT'],
                    'Ncams': ncams,
                }
    trainloader, valloader = compile_data(version, dataroot, data_aug_conf=data_aug_conf,
                                          grid_conf=grid_conf, bsz=bsz, nworkers=nworkers,
                                          parser_name='segmentationdata')

    device = torch.device('cpu') if gpuid < 0 else torch.device(f'cuda:{gpuid}')

    model = compile_model(grid_conf, data_aug_conf, outC=3)
    model.to(device)

    opt = torch.optim.Adam(model.parameters(), lr=lr, weight_decay=weight_decay)
    sched = StepLR(opt, 10, 0.1)

    # loss_fn = FocalLoss(alpha=.25, gamma=2.).cuda(gpuid)
    loss_fn = SimpleLoss(pos_weight).cuda(gpuid)

    writer = SummaryWriter(logdir=logdir)
    val_step = 1000 if version == 'mini' else 10000

    model.train()
    counter = 0
    for epoch in range(nepochs):
        np.random.seed()
        for batchi, (imgs, rots, trans, intrins, post_rots, post_trans, binimgs) in enumerate(trainloader):
            t0 = time()
            opt.zero_grad()
            preds = model(imgs.to(device),
                    rots.to(device),
                    trans.to(device),
                    intrins.to(device),
                    post_rots.to(device),
                    post_trans.to(device),
                    )
            binimgs = binimgs.to(device)
            loss = loss_fn(preds, binimgs)
            loss.backward()
            torch.nn.utils.clip_grad_norm_(model.parameters(), max_grad_norm)
            opt.step()
            counter += 1
            t1 = time()

            if counter % 10 == 0:
                print(counter, loss.item())
                writer.add_scalar('train/loss', loss, counter)

            if counter % 50 == 0:
                _, _, ious = get_batch_iou_multi_class(preds, binimgs)
                _, _, _, _, _, acces, precs, recalls = get_accuracy_precision_recall_multi_class(preds, binimgs)
                write_log(writer, loss, ious, acces, precs, recalls, 'train', counter)

            if counter % val_step == 0:
                val_info = get_val_info(model, valloader, loss_fn, device)
                print('VAL', val_info)
                write_log(writer, val_info['loss'], val_info['iou'], val_info['accuracy'], val_info['precision'], val_info['recall'], 'val', counter)

            if counter % val_step == 0:
                model.eval()
                mname = os.path.join(logdir, "model{}.pt".format(counter))
                print('saving', mname)
                torch.save(model.state_dict(), mname)
                model.train()

        sched.step(epoch)<|MERGE_RESOLUTION|>--- conflicted
+++ resolved
@@ -14,14 +14,10 @@
 
 from .models import compile_model
 from .data import compile_data
-<<<<<<< HEAD
 from .tools import get_batch_iou, get_val_info
+from .tools import get_batch_iou_multi_class, get_val_info
+from .tools import get_accuracy_precision_recall_multi_class
 from .tools import FocalLoss, SimpleLoss
-=======
-from .tools import get_batch_iou, get_batch_iou_multi_class, get_val_info
-from .tools import get_accuracy_precision_recall_multi_class
-from .tools import FocalLoss
->>>>>>> 70239fde
 
 
 def write_log(writer, loss, ious, acces, precs, recalls, title, counter):
