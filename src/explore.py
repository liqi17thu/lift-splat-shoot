"""
Copyright (C) 2020 NVIDIA Corporation.  All rights reserved.
Licensed under the NVIDIA Source Code License. See LICENSE at https://github.com/nv-tlabs/lift-splat-shoot.
Authors: Jonah Philion and Sanja Fidler
"""
import os
import random
import cv2

import torch
import torch.nn as nn
import numpy as np
import matplotlib as mpl
import tqdm

# mpl.use('Agg')

from nuscenes import NuScenes
from .topdown_mask import MyNuScenesMap

from sklearn.decomposition import PCA
import matplotlib.pyplot as plt
from PIL import Image
import matplotlib.patches as mpatches

from .data import compile_data, MAP, NuscData
from .tools import (ego_to_cam, get_only_in_img_mask, denormalize_img,
                    SimpleLoss, get_val_info, add_ego, gen_dx_bx,
                    get_nusc_maps, plot_nusc_map, DiscriminativeLoss)
from .tools import label_onehot_decoding
from .models import compile_model
from .hd_models import HDMapNet, TemporalHDMapNet
from .vpn_model import VPNet
<<<<<<< HEAD
from .tools import onehot_encoding
from .postprocess import LaneNetPostProcessor
=======
from .metric import LaneSegMetric
>>>>>>> 25ce0964


def gen_data(version,
            dataroot='data/nuScenes',

            H=900, W=1600,
            resize_lim=(0.193, 0.225),
            final_dim=(128, 352),
            bot_pct_lim=(0.0, 0.22),
            rot_lim=(-5.4, 5.4),
            rand_flip=False,
            ncams=6,
            line_width=5,
            preprocess=False,
            overwrite=False,

            xbound=[-30.0, 30.0, 0.15],
            ybound=[-15.0, 15.0, 0.15],
            zbound=[-10.0, 10.0, 20.0],
            dbound=[4.0, 45.0, 1.0],
          ):
    grid_conf = {
        'xbound': xbound,
        'ybound': ybound,
        'zbound': zbound,
        'dbound': dbound,
    }
    data_aug_conf = {
                    'resize_lim': resize_lim,
                    'final_dim': final_dim,
                    'rot_lim': rot_lim,
                    'H': H, 'W': W,
                    'rand_flip': rand_flip,
                    'bot_pct_lim': bot_pct_lim,
                    'preprocess': preprocess,
                    'line_width': line_width,
                    'cams': ['CAM_FRONT_LEFT', 'CAM_FRONT', 'CAM_FRONT_RIGHT',
                             'CAM_BACK_LEFT', 'CAM_BACK', 'CAM_BACK_RIGHT'],
                    'Ncams': ncams,
                }

    nusc = NuScenes(version='v1.0-{}'.format(version),
                    dataroot=dataroot,
                    verbose=False)
    nusc_maps = {}
    for map_name in MAP:
        nusc_maps[map_name] = MyNuScenesMap(dataroot=dataroot, map_name=map_name)

    random.shuffle(nusc.sample)
    nusc_data = NuscData(nusc, nusc_maps, False, data_aug_conf, grid_conf)
    for rec in tqdm.tqdm(nusc.sample):
        lidar_top_path = nusc.get_sample_data_path(rec['data']['LIDAR_TOP'])
        seg_path = lidar_top_path.split('.')[0] + '_seg_mask.png'
        inst_path = lidar_top_path.split('.')[0] + '_inst_mask.png'
        if os.path.exists(seg_path) and os.path.exists(inst_path) and not overwrite:
            continue

        seg_mask, inst_mask = nusc_data.get_lineimg(rec)
        seg_mask = label_onehot_decoding(seg_mask)

        Image.fromarray(seg_mask.numpy().astype('uint8')).save(seg_path)
        Image.fromarray(inst_mask.numpy().astype('uint8')).save(inst_path)


def lidar_check(version,
                dataroot='/data/nuscenes',
                show_lidar=True,
                viz_train=False,
                nepochs=1,

                H=900, W=1600,
                resize_lim=(0.193, 0.225),
                final_dim=(128, 352),
                bot_pct_lim=(0.0, 0.22),
                rot_lim=(-5.4, 5.4),
                rand_flip=True,

                xbound=[-50.0, 50.0, 0.5],
                ybound=[-50.0, 50.0, 0.5],
                zbound=[-10.0, 10.0, 20.0],
                dbound=[4.0, 45.0, 1.0],

                bsz=1,
                nworkers=10,
                ):
    grid_conf = {
        'xbound': xbound,
        'ybound': ybound,
        'zbound': zbound,
        'dbound': dbound,
    }
    cams = ['CAM_FRONT_LEFT', 'CAM_FRONT', 'CAM_FRONT_RIGHT',
                             'CAM_BACK_LEFT', 'CAM_BACK', 'CAM_BACK_RIGHT']
    data_aug_conf = {
                    'resize_lim': resize_lim,
                    'final_dim': final_dim,
                    'rot_lim': rot_lim,
                    'H': H, 'W': W,
                    'rand_flip': rand_flip,
                    'bot_pct_lim': bot_pct_lim,
                    'cams': cams,
                    'Ncams': 5,
                }
    [trainloader, valloader], [train_sampler, val_sampler] = compile_data(version, dataroot, data_aug_conf=data_aug_conf,
                                                                          grid_conf=grid_conf, bsz=bsz, nworkers=nworkers,
                                                                          parser_name='vizdata', distributed=False)

    loader = trainloader if viz_train else valloader

    model = compile_model(grid_conf, data_aug_conf, outC=1)

    rat = H / W
    val = 10.1
    fig = plt.figure(figsize=(val + val/3*2*rat*3, val/3*2*rat))
    gs = mpl.gridspec.GridSpec(2, 6, width_ratios=(1, 1, 1, 2*rat, 2*rat, 2*rat))
    gs.update(wspace=0.0, hspace=0.0, left=0.0, right=1.0, top=1.0, bottom=0.0)

    for epoch in range(nepochs):
        for batchi, (imgs, rots, trans, intrins, post_rots, post_trans, pts, binimgs) in enumerate(loader):

            img_pts = model.get_geometry(rots, trans, intrins, post_rots, post_trans)

            for si in range(imgs.shape[0]):
                plt.clf()
                final_ax = plt.subplot(gs[:, 5:6])
                for imgi, img in enumerate(imgs[si]):
                    ego_pts = ego_to_cam(pts[si], rots[si, imgi], trans[si, imgi], intrins[si, imgi])
                    mask = get_only_in_img_mask(ego_pts, H, W)
                    plot_pts = post_rots[si, imgi].matmul(ego_pts) + post_trans[si, imgi].unsqueeze(1)

                    ax = plt.subplot(gs[imgi // 3, imgi % 3])
                    showimg = denormalize_img(img)
                    plt.imshow(showimg)
                    if show_lidar:
                        plt.scatter(plot_pts[0, mask], plot_pts[1, mask], c=ego_pts[2, mask],
                                s=5, alpha=0.1, cmap='jet')
                    # plot_pts = post_rots[si, imgi].matmul(img_pts[si, imgi].view(-1, 3).t()) + post_trans[si, imgi].unsqueeze(1)
                    # plt.scatter(img_pts[:, :, :, 0].view(-1), img_pts[:, :, :, 1].view(-1), s=1)
                    plt.axis('off')

                    plt.sca(final_ax)
                    plt.plot(img_pts[si, imgi, :, :, :, 0].view(-1), img_pts[si, imgi, :, :, :, 1].view(-1), '.', label=cams[imgi].replace('_', ' '))

                plt.legend(loc='upper right')
                final_ax.set_aspect('equal')
                plt.xlim((-50, 50))
                plt.ylim((-50, 50))

                ax = plt.subplot(gs[:, 3:4])
                plt.scatter(pts[si, 0], pts[si, 1], c=pts[si, 2], vmin=-5, vmax=5, s=5)
                plt.xlim((-50, 50))
                plt.ylim((-50, 50))
                ax.set_aspect('equal')

                ax = plt.subplot(gs[:, 4:5])
                plt.imshow(binimgs[si].squeeze(0).T, origin='lower', cmap='Greys', vmin=0, vmax=1)

                imname = f'lcheck{epoch:03}_{batchi:05}_{si:02}.jpg'
                print('saving', imname)
                plt.savefig(imname)


def cumsum_check(version,
                dataroot='/data/nuscenes',
                gpuid=1,

                H=900, W=1600,
                resize_lim=(0.193, 0.225),
                final_dim=(128, 352),
                bot_pct_lim=(0.0, 0.22),
                rot_lim=(-5.4, 5.4),
                rand_flip=True,

                xbound=[-50.0, 50.0, 0.5],
                ybound=[-50.0, 50.0, 0.5],
                zbound=[-10.0, 10.0, 20.0],
                dbound=[4.0, 45.0, 1.0],

                bsz=4,
                nworkers=10,
                ):
    grid_conf = {
        'xbound': xbound,
        'ybound': ybound,
        'zbound': zbound,
        'dbound': dbound,
    }
    data_aug_conf = {
                    'resize_lim': resize_lim,
                    'final_dim': final_dim,
                    'rot_lim': rot_lim,
                    'H': H, 'W': W,
                    'rand_flip': rand_flip,
                    'bot_pct_lim': bot_pct_lim,
                    'cams': ['CAM_FRONT_LEFT', 'CAM_FRONT', 'CAM_FRONT_RIGHT',
                             'CAM_BACK_LEFT', 'CAM_BACK', 'CAM_BACK_RIGHT'],
                    'Ncams': 6,
                }
    trainloader, valloader = compile_data(version, dataroot, data_aug_conf=data_aug_conf,
                                          grid_conf=grid_conf, bsz=bsz, nworkers=nworkers,
                                          parser_name='segmentationdata')

    device = torch.device('cpu') if gpuid < 0 else torch.device(f'cuda:{gpuid}')
    loader = trainloader

    model = compile_model(grid_conf, data_aug_conf, outC=1)
    model.to(device)

    model.eval()
    for batchi, (imgs, rots, trans, intrins, post_rots, post_trans, binimgs) in enumerate(loader):

        model.use_quickcumsum = False
        model.zero_grad()
        out = model(imgs.to(device),
                rots.to(device),
                trans.to(device),
                intrins.to(device),
                post_rots.to(device),
                post_trans.to(device),
                )
        out.mean().backward()
        print('autograd:    ', out.mean().detach().item(), model.camencode.depthnet.weight.grad.mean().item())

        model.use_quickcumsum = True
        model.zero_grad()
        out = model(imgs.to(device),
                rots.to(device),
                trans.to(device),
                intrins.to(device),
                post_rots.to(device),
                post_trans.to(device),
                )
        out.mean().backward()
        print('quick cumsum:', out.mean().detach().item(), model.camencode.depthnet.weight.grad.mean().item())
        print()


def eval_model(version,
                modelf,
                dataroot='/data/nuscenes',
                gpuid=1,
                outC=4,
                method='temporal_HDMapNet',

                H=900, W=1600,
                resize_lim=(0.193, 0.225),
                final_dim=(128, 352),
                bot_pct_lim=(0.0, 0.22),
                rot_lim=(-5.4, 5.4),
                rand_flip=True,
                line_width=5,

                xbound=[-50.0, 50.0, 0.5],
                ybound=[-15.0, 15.0, 0.15],
                zbound=[-10.0, 10.0, 20.0],
                dbound=[4.0, 45.0, 1.0],

                bsz=4,
                nworkers=10,
                ):
    grid_conf = {
        'xbound': xbound,
        'ybound': ybound,
        'zbound': zbound,
        'dbound': dbound,
    }
    data_aug_conf = {
                    'resize_lim': resize_lim,
                    'final_dim': final_dim,
                    'rot_lim': rot_lim,
                    'H': H, 'W': W,
                    'rand_flip': rand_flip,
                    'line_width': line_width,
                    'bot_pct_lim': bot_pct_lim,
                    'cams': ['CAM_FRONT_LEFT', 'CAM_FRONT', 'CAM_FRONT_RIGHT',
                             'CAM_BACK_LEFT', 'CAM_BACK', 'CAM_BACK_RIGHT'],
                    'Ncams': 5,
                }
    [trainloader, valloader], [train_sampler, val_sampler] = compile_data(version, dataroot, data_aug_conf=data_aug_conf,
                                          grid_conf=grid_conf, bsz=bsz, nworkers=nworkers,
                                          parser_name='segmentationdata', distributed=False)

    if method == 'lift_splat':
        model = compile_model(grid_conf, data_aug_conf, outC=outC)
    elif method == 'HDMapNet':
        model = HDMapNet(xbound, ybound, outC=outC)
    elif method == 'temporal_HDMapNet':
        model = TemporalHDMapNet(xbound, ybound, outC=outC)

    print('loading', modelf)
    model.load_state_dict(torch.load(modelf))
    model.cuda()

    embedded_dim = 16
    delta_v = 0.5
    delta_d = 3.0
    loss_fn = SimpleLoss(1.0).cuda()
    embedded_loss_fn = DiscriminativeLoss(embedded_dim, delta_v, delta_d).cuda()

    model.eval()
    val_info = get_val_info(model, valloader, loss_fn, embedded_loss_fn)
    print(val_info)
    print(np.mean(val_info['iou'][1:]))
    print(np.mean(val_info['accuracy'][1:]))
    print(np.mean(val_info['precision'][1:]))
    print(np.mean(val_info['recall'][1:]))
    print(np.mean(val_info['chamfer_distance']))


def viz_model_preds(version,
                    modelf,
                    dataroot='/data/nuscenes',
                    map_folder='/data/nuscenes/mini',
                    gpuid=1,
                    viz_train=False,
                    outC=3,
                    method='lift_splat',

                    H=900, W=1600,
                    resize_lim=(0.193, 0.225),
                    final_dim=(128, 352),
                    bot_pct_lim=(0.0, 0.22),
                    rot_lim=(-5.4, 5.4),
                    line_width=5,
                    rand_flip=True,

                    xbound=[-50.0, 50.0, 0.5],
                    ybound=[-15.0, 15.0, 0.15],
                    zbound=[-10.0, 10.0, 20.0],
                    dbound=[4.0, 45.0, 1.0],

                    bsz=4,
                    nworkers=10,
                    ):
    grid_conf = {
        'xbound': xbound,
        'ybound': ybound,
        'zbound': zbound,
        'dbound': dbound,
    }
    cams = ['CAM_FRONT_LEFT', 'CAM_FRONT', 'CAM_FRONT_RIGHT',
            'CAM_BACK_LEFT', 'CAM_BACK', 'CAM_BACK_RIGHT']
    data_aug_conf = {
                    'resize_lim': resize_lim,
                    'final_dim': final_dim,
                    'rot_lim': rot_lim,
                    'H': H, 'W': W,
                    'line_width': line_width,
                    'rand_flip': rand_flip,
                    'bot_pct_lim': bot_pct_lim,
                    'cams': cams,
                    'Ncams': 5,
                }
    trainloader, valloader = compile_data(version, dataroot, data_aug_conf=data_aug_conf,
                                          grid_conf=grid_conf, bsz=bsz, nworkers=nworkers,
                                          parser_name='segmentationdata')
    loader = trainloader if viz_train else valloader
    nusc_maps = get_nusc_maps(map_folder)

    device = torch.device('cpu') if gpuid < 0 else torch.device(f'cuda:{gpuid}')

    if method == 'lift_splat':
        model = compile_model(grid_conf, data_aug_conf, outC=outC)
    else:
        model = HDMapNet(ybound, xbound, outC=outC)
    model.load_state_dict(torch.load(modelf))
    model.to(device)

    dx, bx, _ = gen_dx_bx(grid_conf['xbound'], grid_conf['ybound'], grid_conf['zbound'])
    dx, bx = dx[:2].numpy(), bx[:2].numpy()

    scene2map = {}
    for rec in loader.dataset.nusc.scene:
        log = loader.dataset.nusc.get('log', rec['log_token'])
        scene2map[rec['name']] = log['location']


    val = 0.01
    fH, fW = final_dim
    fig = plt.figure(figsize=(3*fW*val, (1.5*fW + 2*fH)*val))
    gs = mpl.gridspec.GridSpec(3, 3, height_ratios=(1.5*fW, fH, fH))
    gs.update(wspace=0.0, hspace=0.0, left=0.0, right=1.0, top=1.0, bottom=0.0)

    model.eval()
    counter = 0
    with torch.no_grad():
        for batchi, (imgs, rots, trans, intrins, post_rots, post_trans, binimgs) in enumerate(loader):
            out = model(imgs.to(device),
                    rots.to(device),
                    trans.to(device),
                    intrins.to(device),
                    post_rots.to(device),
                    post_trans.to(device),
                    )
            out = out.sigmoid().cpu()

            for si in range(imgs.shape[0]):
                plt.clf()
                for imgi, img in enumerate(imgs[si]):
                    ax = plt.subplot(gs[1 + imgi // 3, imgi % 3])
                    showimg = denormalize_img(img)
                    # flip the bottom images
                    if imgi > 2:
                        showimg = showimg.transpose(Image.FLIP_LEFT_RIGHT)
                    plt.imshow(showimg)
                    plt.axis('off')
                    plt.annotate(cams[imgi].replace('_', ' '), (0.01, 0.92), xycoords='axes fraction')

                ax = plt.subplot(gs[0, :])
                ax.get_xaxis().set_ticks([])
                ax.get_yaxis().set_ticks([])
                plt.setp(ax.spines.values(), color='b', linewidth=2)
                # plt.legend(handles=[
                #     mpatches.Patch(color=(0.0, 0.0, 1.0, 1.0), label='Output Vehicle Segmentation'),
                #     mpatches.Patch(color='#76b900', label='Ego Vehicle'),
                #     mpatches.Patch(color=(1.00, 0.50, 0.31, 0.8), label='Map (for visualization purposes only)')
                # ], loc=(0.01, 0.86))

                plt.imshow(binimgs[si].squeeze(0), vmin=0, vmax=1, cmap='Reds', alpha=0.6)
                plt.imshow(out[si].squeeze(0), vmin=0, vmax=1, cmap='Blues', alpha=0.6)

                # plot static map (improves visualization)
                rec = loader.dataset.ixes[counter]
                plot_nusc_map(rec, nusc_maps, loader.dataset.nusc, scene2map, dx, bx)
                plt.xlim((out.shape[3], 0))
                plt.ylim((0, out.shape[3]))
                add_ego(bx, dx)

                imname = f'eval{batchi:06}_{si:03}.jpg'
                print('saving', imname)
                plt.savefig(imname)
                counter += 1


def viz_model_preds_class3(version,
                            modelf,
                            dataroot='data/nuScenes',
                            map_folder='data/nuScenes',
                            gpuid=0,
                            viz_train=False,
                            outC=4,
                            method='temporal_HDMapNet',

                            preprocess=False,
                            H=900, W=1600,
                            resize_lim=(0.193, 0.225),
                            final_dim=(128, 352),
                            bot_pct_lim=(0.0, 0.22),
                            rot_lim=(-5.4, 5.4),
                            line_width=2,
                            rand_flip=True,

                            xbound=[-30.0, 30.0, 0.15],
                            ybound=[-15.0, 15.0, 0.15],
                            zbound=[-10.0, 10.0, 20.0],
                            dbound=[4.0, 45.0, 1.0],

                            bsz=4,
                            nworkers=10,
                            ):
    grid_conf = {
        'xbound': xbound,
        'ybound': ybound,
        'zbound': zbound,
        'dbound': dbound,
    }
    cams = ['CAM_FRONT_LEFT', 'CAM_FRONT', 'CAM_FRONT_RIGHT',
            'CAM_BACK_LEFT', 'CAM_BACK', 'CAM_BACK_RIGHT']
    data_aug_conf = {
                    'resize_lim': resize_lim,
                    'final_dim': final_dim,
                    'rot_lim': rot_lim,
                    'H': H, 'W': W,
                    'rand_flip': rand_flip,
                    'line_width': line_width,
                    'preprocess': preprocess,
                    'bot_pct_lim': bot_pct_lim,
                    'cams': cams,
                    'Ncams': 6,
                }

    temporal = 'temporal' in method
    if temporal:
        parser_name = 'temporalsegmentationdata'
    else:
        parser_name = 'segmentationdata'

    trainloader, valloader = compile_data(version, dataroot, data_aug_conf=data_aug_conf,
                                          grid_conf=grid_conf, bsz=bsz, nworkers=nworkers,
                                          parser_name=parser_name)
    loader = trainloader if viz_train else valloader
    nusc_maps = get_nusc_maps(map_folder)

    device = torch.device('cpu') if gpuid < 0 else torch.device(f'cuda:{gpuid}')

    if method == 'lift_splat':
        model = compile_model(grid_conf, data_aug_conf, outC=outC)
    elif method == 'HDMapNet':
        model = HDMapNet(xbound, ybound, outC=outC)
    elif method == 'temporal_HDMapNet':
        model = TemporalHDMapNet(xbound, ybound, outC=outC)

    model.load_state_dict(torch.load(modelf))
    model.to(device)

    dx, bx, _ = gen_dx_bx(grid_conf['xbound'], grid_conf['ybound'], grid_conf['zbound'])
    dx, bx = dx[:2].numpy(), bx[:2].numpy()

    scene2map = {}
    for rec in loader.dataset.nusc.scene:
        log = loader.dataset.nusc.get('log', rec['log_token'])
        scene2map[rec['name']] = log['location']


    val = 0.01
    fH, fW = final_dim
    fig = plt.figure(figsize=(3*fW*val, (2*fW + 2*fH)*val))
    gs = mpl.gridspec.GridSpec(3, 3, height_ratios=(2*fW, fH, fH))
    gs.update(wspace=0.0, hspace=0.0, left=0.0, right=1.0, top=1.0, bottom=0.0)

    model.eval()
    counter = 0
    with torch.no_grad():
        for batchi, (imgs, rots, trans, intrins, post_rots, post_trans, translation, yaw_pitch_roll, binimgs) in enumerate(loader):

            out = model(imgs.to(device),
                    rots.to(device),
                    trans.to(device),
                    intrins.to(device),
                    post_rots.to(device),
                    post_trans.to(device),
                    translation.to(device),
                    yaw_pitch_roll.to(device),
                    )
            out = out.softmax(1).cpu()

            if temporal:
                imgs = imgs[:, 0]
            # visualization
            binimgs[binimgs < 0.1] = np.nan
            out[out < 0.1] = np.nan
            for si in range(imgs.shape[0]):
                plt.clf()
                for imgi, img in enumerate(imgs[si]):
                    ax = plt.subplot(gs[1 + imgi // 3, imgi % 3])
                    showimg = denormalize_img(img)
                    # flip the bottom images
                    if imgi > 2:
                        showimg = showimg.transpose(Image.FLIP_LEFT_RIGHT)
                    plt.imshow(showimg)
                    plt.axis('off')
                    plt.annotate(cams[imgi].replace('_', ' '), (0.01, 0.92), xycoords='axes fraction')

                ax = plt.subplot(gs[0, :])
                # ax.get_xaxis().set_ticks([])
                # ax.get_yaxis().set_ticks([])
                plt.setp(ax.spines.values(), color='b', linewidth=2)
                # plt.legend(handles=[
                #     mpatches.Patch(color=(0.0, 0.0, 1.0, 1.0), label='Output Vehicle Segmentation'),
                #     mpatches.Patch(color='#76b900', label='Ego Vehicle'),
                #     mpatches.Patch(color=(1.00, 0.50, 0.31, 0.8), label='Map (for visualization purposes only)')
                # ], loc=(0.01, 0.86))

                plt.imshow(out[si][1], vmin=0, vmax=1, cmap='Blues', alpha=0.8)
                plt.imshow(out[si][2], vmin=0, vmax=1, cmap='Reds', alpha=0.8)
                plt.imshow(out[si][3], vmin=0, vmax=1, cmap='Greens', alpha=0.8)

                plt.imshow(binimgs[si][1], vmin=0, cmap='Blues', vmax=1, alpha=0.6)
                plt.imshow(binimgs[si][2], vmin=0, cmap='Reds', vmax=1, alpha=0.6)
                plt.imshow(binimgs[si][3], vmin=0, cmap='Greens', vmax=1, alpha=0.6)

                # plt.imshow(out[si].transpose(0, -1), vmin=0, vmax=1, cmap='Blues', alpha=0.6)

                # plot static map (improves visualization)
                rec = loader.dataset.ixes[counter]
                plot_nusc_map(rec, nusc_maps, loader.dataset.nusc, scene2map, dx, bx)
                plt.xlim((0, binimgs.shape[3]))
                plt.ylim((0, binimgs.shape[2]))
                add_ego(bx, dx)

                imname = f'eval{batchi:06}_{si:03}.jpg'
                print('saving', imname)
                plt.savefig(imname)
                counter += 1




def viz_model_preds_inst(version,
                            modelf,
                            dataroot='data/nuScenes',
                            map_folder='data/nuScenes',
                            gpuid=0,
                            viz_train=False,
                            outC=4,
                            method='temporal_HDMapNet',

                            preprocess=False,
                            H=900, W=1600,
                            resize_lim=(0.193, 0.225),
                            final_dim=(128, 352),
                            bot_pct_lim=(0.0, 0.22),
                            rot_lim=(-5.4, 5.4),
                            line_width=2,
                            rand_flip=True,

                            xbound=[-30.0, 30.0, 0.15],
                            ybound=[-15.0, 15.0, 0.15],
                            zbound=[-10.0, 10.0, 20.0],
                            dbound=[4.0, 45.0, 1.0],

                            bsz=4,
                            nworkers=10,
                            ):
    grid_conf = {
        'xbound': xbound,
        'ybound': ybound,
        'zbound': zbound,
        'dbound': dbound,
    }
    cams = ['CAM_FRONT_LEFT', 'CAM_FRONT', 'CAM_FRONT_RIGHT',
            'CAM_BACK_LEFT', 'CAM_BACK', 'CAM_BACK_RIGHT']
    data_aug_conf = {
                    'resize_lim': resize_lim,
                    'final_dim': final_dim,
                    'rot_lim': rot_lim,
                    'H': H, 'W': W,
                    'rand_flip': rand_flip,
                    'line_width': line_width,
                    'preprocess': preprocess,
                    'bot_pct_lim': bot_pct_lim,
                    'cams': cams,
                    'Ncams': 6,
                }

    temporal = 'temporal' in method
    if temporal:
        parser_name = 'temporalsegmentationdata'
    else:
        parser_name = 'segmentationdata'

    [trainloader, valloader], [train_sampler, val_sampler] = compile_data(version, dataroot, data_aug_conf=data_aug_conf,
                                          grid_conf=grid_conf, bsz=bsz, nworkers=nworkers,
                                          parser_name=parser_name, distributed=False)
    loader = trainloader if viz_train else valloader
    nusc_maps = get_nusc_maps(map_folder)

    device = torch.device('cpu') if gpuid < 0 else torch.device(f'cuda:{gpuid}')

    if method == 'lift_splat':
        model = compile_model(grid_conf, data_aug_conf, outC=outC)
    elif method == 'HDMapNet':
        model = HDMapNet(xbound, ybound, outC=outC)
    elif method == 'temporal_HDMapNet':
        model = TemporalHDMapNet(xbound, ybound, outC=outC)
    elif method == 'VPN':
        model = VPNet(outC=outC)

    model.load_state_dict(torch.load(modelf))
    model.to(device)

    dx, bx, nx = gen_dx_bx(grid_conf['xbound'], grid_conf['ybound'], grid_conf['zbound'])
    dx, bx = dx[:2].numpy(), bx[:2].numpy()

    scene2map = {}
    for rec in loader.dataset.nusc.scene:
        log = loader.dataset.nusc.get('log', rec['log_token'])
        scene2map[rec['name']] = log['location']

    val = 0.01
    fH, fW = final_dim
    plt.figure(figsize=(3*fW*val, (4.5*fW + 2*fH)*val))
    gs = mpl.gridspec.GridSpec(5, 3, height_ratios=(1.5*fW, 1.5*fW, 1.5*fW, fH, fH))
    gs.update(wspace=0.0, hspace=0.0, left=0.0, right=1.0, top=1.0, bottom=0.0)

    max_pool = nn.MaxPool2d(3, padding=1, stride=1)
    post_processor = LaneNetPostProcessor(dbscan_eps=1.5, postprocess_min_samples=50)
    pca = PCA(n_components=3)

    color_map = []
    for i in range(30):
        color_map.append([random.randint(0, 256), random.randint(0, 256), random.randint(0, 256)])

    model.eval()
    counter = 0
    with torch.no_grad():
        for batchi, (imgs, rots, trans, intrins, post_rots, post_trans, translation, yaw_pitch_roll, binimgs, inst_label) in enumerate(loader):
            out, embedded = model(imgs.to(device),
                    rots.to(device),
                    trans.to(device),
                    intrins.to(device),
                    post_rots.to(device),
                    post_trans.to(device),
                    translation.to(device),
                    yaw_pitch_roll.to(device),
                    )
            out = out.softmax(1).cpu()
            preds = onehot_encoding(out).cpu().numpy()
            embedded = embedded.cpu()

            N, C, H, W = embedded.shape
            embedded_test = embedded.permute(0, 2, 3, 1).reshape(N*H*W, C)
            embedded_fitted = pca.fit_transform(embedded_test)
            embedded_fitted = torch.sigmoid(torch.tensor(embedded_fitted)).numpy()
            embedded_fitted = embedded_fitted.reshape((N, H, W, 3))

            if temporal:
                imgs = imgs[:, 0]
            # visualization
            binimgs[binimgs < 0.1] = np.nan
            seg_mask = out.numpy()
            seg_mask[seg_mask < 0.1] = np.nan
            for si in range(imgs.shape[0]):
                plt.clf()
                for imgi, img in enumerate(imgs[si]):
                    ax = plt.subplot(gs[3 + imgi // 3, imgi % 3])
                    showimg = denormalize_img(img)
                    # flip the bottom images
                    if imgi > 2:
                        showimg = showimg.transpose(Image.FLIP_LEFT_RIGHT)
                    plt.imshow(showimg)
                    plt.axis('off')
                    plt.annotate(cams[imgi].replace('_', ' '), (0.01, 0.92), xycoords='axes fraction')

                inst_mask = np.zeros((200, 400), dtype='int32')
                inst_mask_pil = np.zeros((200, 400, 4), dtype='uint8')

                simplified_coords = []
                simplified_mask = np.zeros((200, 400), dtype='int32')
                simplified_mask_pil = np.zeros((200, 400, 4), dtype='uint8')

                count = 0
                for i in range(1, preds.shape[1]):
                    single_mask = preds[si][i].astype('uint8')
                    single_embedded = embedded[si].permute(1, 2, 0)
                    single_class_inst_mask, single_class_inst_coords = post_processor.postprocess(single_mask, single_embedded)
                    if single_class_inst_mask is None:
                        continue

                    num_inst = len(single_class_inst_coords)

                    prob = out[si][i]
                    prob[single_class_inst_mask == 0] = 0
                    max_pooled = max_pool(prob.unsqueeze(0))[0]
                    nms_mask = ((max_pooled - prob) < 1e-6).numpy()

                    for j in range(1, num_inst+1):
                        idx = np.where(nms_mask & (single_class_inst_mask == j))
                        # idx = np.where((single_class_inst_mask == j))
                        if len(idx[0]) == 0:
                            continue

                        lane_coordinate = np.vstack((idx[1], idx[0])).transpose()

                        range_0 = np.max(lane_coordinate[:, 0]) - np.min(lane_coordinate[:, 0])
                        range_1 = np.max(lane_coordinate[:, 1]) - np.min(lane_coordinate[:, 1])
                        if range_0 > range_1:
                            lane_coordinate = np.stack(sorted(lane_coordinate, key=lambda x: x[0]))
                        else:
                            lane_coordinate = np.stack(sorted(lane_coordinate, key=lambda x: x[1]))
                        simplified_coords.append(lane_coordinate)
                        simplified_mask = cv2.polylines(simplified_mask, [lane_coordinate], False, color=count+j, thickness=1)

                    inst_mask[single_class_inst_mask != 0] += single_class_inst_mask[single_class_inst_mask != 0] + count
                    count += num_inst

                for i in range(1, count+1):
                    inst_mask_pil[inst_mask == i, :3] = color_map[i]
                    inst_mask_pil[inst_mask == i, 3] = 150

                for i in range(1, count+1):
                    simplified_mask_pil[simplified_mask == i, :3] = color_map[-i]
                    simplified_mask_pil[simplified_mask == i, 3] = 255

                ax = plt.subplot(gs[0, :])
                ax.get_xaxis().set_ticks([])
                ax.get_yaxis().set_ticks([])
                embedded_fitted[si][inst_label[si] == 0] = 0
                plt.imshow(embedded_fitted[si])
                plt.xlim((0, binimgs.shape[3]))
                plt.ylim((0, binimgs.shape[2]))
                add_ego(bx, dx)

                ax = plt.subplot(gs[1, :])
                ax.get_xaxis().set_ticks([])
                ax.get_yaxis().set_ticks([])
                plt.imshow(inst_mask_pil)
                plt.imshow(simplified_mask_pil)
                plt.xlim((0, binimgs.shape[3]))
                plt.ylim((0, binimgs.shape[2]))
                add_ego(bx, dx)


                ax = plt.subplot(gs[2, :])
                ax.get_xaxis().set_ticks([])
                ax.get_yaxis().set_ticks([])
                plt.setp(ax.spines.values(), color='b', linewidth=2)
                plt.imshow(seg_mask[si][1], vmin=0, cmap='Blues', vmax=1, alpha=0.6)
                plt.imshow(seg_mask[si][2], vmin=0, cmap='Reds', vmax=1, alpha=0.6)
                plt.imshow(seg_mask[si][3], vmin=0, cmap='Greens', vmax=1, alpha=0.6)

                plt.imshow(binimgs[si][1], vmin=0, cmap='Blues', vmax=1, alpha=0.6)
                plt.imshow(binimgs[si][2], vmin=0, cmap='Reds', vmax=1, alpha=0.6)
                plt.imshow(binimgs[si][3], vmin=0, cmap='Greens', vmax=1, alpha=0.6)

                # plot static map (improves visualization)
                rec = loader.dataset.ixes[counter]
                plot_nusc_map(rec, nusc_maps, loader.dataset.nusc, scene2map, dx, bx)
                plt.xlim((0, binimgs.shape[3]))
                plt.ylim((0, binimgs.shape[2]))
                add_ego(bx, dx)


                imname = f'eval{batchi:06}_{si:03}.jpg'
                print('saving', imname)
                plt.savefig(imname)
                counter += 1<|MERGE_RESOLUTION|>--- conflicted
+++ resolved
@@ -27,16 +27,12 @@
 from .tools import (ego_to_cam, get_only_in_img_mask, denormalize_img,
                     SimpleLoss, get_val_info, add_ego, gen_dx_bx,
                     get_nusc_maps, plot_nusc_map, DiscriminativeLoss)
-from .tools import label_onehot_decoding
+from .tools import label_onehot_decoding, onehot_encoding
 from .models import compile_model
 from .hd_models import HDMapNet, TemporalHDMapNet
 from .vpn_model import VPNet
-<<<<<<< HEAD
-from .tools import onehot_encoding
 from .postprocess import LaneNetPostProcessor
-=======
 from .metric import LaneSegMetric
->>>>>>> 25ce0964
 
 
 def gen_data(version,
