--- conflicted
+++ resolved
@@ -5,7 +5,6 @@
 """
 import os
 import random
-import cv2
 
 import cv2
 import torch
@@ -35,45 +34,29 @@
 from .postprocess import LaneNetPostProcessor
 from .pointpillar import PointPillar
 from .ori_vpn import VPNModel
-from copy import deepcopy
 from .metric import LaneSegMetric
 
 from .tools import denormalize_img, sort_points_by_dist
 
-
-def redundant_filter(mask, kernel=25):
-    M, N = mask.shape
-    for i in range(M):
-        for j in range(N):
-            if mask[i, j] != 0:
-                var = deepcopy(mask[i, j])
-                local_mask = mask[
-                             max(0, i - kernel // 2):min(M, i + kernel // 2 + 1),
-                             max(0, j - kernel // 2):min(N, j + kernel // 2 + 1)]
-                local_mask[local_mask == mask[i, j]] = 0
-                mask[i, j] = var
-    return mask
-
-
 def gen_data(version,
-             dataroot='data/nuScenes',
-
-             H=900, W=1600,
-             resize_lim=(0.193, 0.225),
-             final_dim=(128, 352),
-             bot_pct_lim=(0.0, 0.22),
-             rot_lim=(-5.4, 5.4),
-             rand_flip=False,
-             ncams=6,
-             line_width=1,
-             preprocess=False,
-             overwrite=False,
-
-             xbound=[-30.0, 30.0, 0.15],
-             ybound=[-15.0, 15.0, 0.15],
-             zbound=[-10.0, 10.0, 20.0],
-             dbound=[4.0, 45.0, 1.0],
-             ):
+            dataroot='data/nuScenes',
+
+            H=900, W=1600,
+            resize_lim=(0.193, 0.225),
+            final_dim=(128, 352),
+            bot_pct_lim=(0.0, 0.22),
+            rot_lim=(-5.4, 5.4),
+            rand_flip=False,
+            ncams=6,
+            line_width=5,
+            preprocess=False,
+            overwrite=False,
+
+            xbound=[-30.0, 30.0, 0.15],
+            ybound=[-15.0, 15.0, 0.15],
+            zbound=[-10.0, 10.0, 20.0],
+            dbound=[4.0, 45.0, 1.0],
+          ):
     grid_conf = {
         'xbound': xbound,
         'ybound': ybound,
@@ -81,18 +64,18 @@
         'dbound': dbound,
     }
     data_aug_conf = {
-        'resize_lim': resize_lim,
-        'final_dim': final_dim,
-        'rot_lim': rot_lim,
-        'H': H, 'W': W,
-        'rand_flip': rand_flip,
-        'bot_pct_lim': bot_pct_lim,
-        'preprocess': preprocess,
-        'line_width': line_width,
-        'cams': ['CAM_FRONT_LEFT', 'CAM_FRONT', 'CAM_FRONT_RIGHT',
-                 'CAM_BACK_LEFT', 'CAM_BACK', 'CAM_BACK_RIGHT'],
-        'Ncams': ncams,
-    }
+                    'resize_lim': resize_lim,
+                    'final_dim': final_dim,
+                    'rot_lim': rot_lim,
+                    'H': H, 'W': W,
+                    'rand_flip': rand_flip,
+                    'bot_pct_lim': bot_pct_lim,
+                    'preprocess': preprocess,
+                    'line_width': line_width,
+                    'cams': ['CAM_FRONT_LEFT', 'CAM_FRONT', 'CAM_FRONT_RIGHT',
+                             'CAM_BACK_LEFT', 'CAM_BACK', 'CAM_BACK_RIGHT'],
+                    'Ncams': ncams,
+                }
 
     nusc = NuScenes(version='v1.0-{}'.format(version),
                     dataroot=dataroot,
@@ -119,70 +102,34 @@
         Image.fromarray(seg_mask * 10).save(seg_path)
         inst_mask = (inst_mask * 30).numpy().sum(0).astype('uint8')
         Image.fromarray(inst_mask).save(inst_path)
-        forward_mask = redundant_filter(forward_mask)
-        coords = np.where(forward_mask != 0)
-        coords = np.stack([coords[1], coords[0]], -1)
-        plt.figure(figsize=(8, 4))
-        plt.xticks([])
-        plt.yticks([])
-        R = 2
-        arr_width= 1
-        for coord in coords:
-            x = coord[0]
-            y = coord[1]
-            angle = np.deg2rad((forward_mask[y, x] - 1) * 10)
-            dx = R * np.cos(angle)
-            dy = R * np.sin(angle)
-            plt.arrow(x=x, y=y, dx=dx, dy=dy, width=arr_width, head_width=3 * arr_width, head_length=9 * arr_width, overhang=-0.2)
-        plt.savefig(forward_path)
-        print(forward_path)
-
-        backward_mask = redundant_filter(backward_mask)
-        coords = np.where(backward_mask != 0)
-        coords = np.stack([coords[1], coords[0]], -1)
-        plt.figure(figsize=(8, 4))
-        plt.xticks([])
-        plt.yticks([])
-        for coord in coords:
-            x = coord[0]
-            y = coord[1]
-            angle = np.deg2rad((backward_mask[y, x] - 1) * 10)
-            dx = R * np.cos(angle)
-            dy = R * np.sin(angle)
-            plt.arrow(x=x, y=y, dx=dx, dy=dy, width=arr_width, head_width=3 * arr_width, head_length=9 * arr_width, overhang=-0.2)
-        plt.savefig(backward_path)
-        print(backward_path)
-
-        # forward_mask = torch.stack([forward_mask, forward_mask % 100, forward_mask % 200], -1)
-        # Image.fromarray((forward_mask * 40).numpy().astype('uint8')).save(forward_path)
-        # print(forward_path)
-        #
-        # backward_mask = torch.stack([backward_mask, backward_mask % 100, backward_mask % 200], -1)
-        # Image.fromarray((backward_mask * 40).numpy().astype('uint8')).save(backward_path)
-        # print(backward_path)
-
+
+        forward_mask = torch.stack([forward_mask, forward_mask % 100, forward_mask % 200], -1)
+        Image.fromarray((forward_mask * 40).numpy().astype('uint8')).save(forward_path)
+
+        backward_mask = torch.stack([backward_mask, backward_mask % 100, backward_mask % 200], -1)
+        Image.fromarray((backward_mask * 40).numpy().astype('uint8')).save(backward_path)
 
 def viz_ipm_with_label(version,
-                       dataroot='data/nuScenes',
-
-                       H=900, W=1600,
-                       resize_lim=(0.193, 0.225),
-                       final_dim=(128, 352),
-                       # final_dim=(900, 1600),
-                       bot_pct_lim=(0.0, 0.22),
-                       rot_lim=(-5.4, 5.4),
-                       rand_flip=False,
-                       ncams=6,
-                       line_width=5,
-                       preprocess=False,
-                       overwrite=False,
-                       z_roll_pitch=False,
-
-                       xbound=[-30.0, 30.0, 0.15],
-                       ybound=[-15.0, 15.0, 0.15],
-                       zbound=[-10.0, 10.0, 20.0],
-                       dbound=[4.0, 45.0, 1.0],
-                       ):
+            dataroot='data/nuScenes',
+
+            H=900, W=1600,
+            resize_lim=(0.193, 0.225),
+            final_dim=(128, 352),
+            # final_dim=(900, 1600),
+            bot_pct_lim=(0.0, 0.22),
+            rot_lim=(-5.4, 5.4),
+            rand_flip=False,
+            ncams=6,
+            line_width=5,
+            preprocess=False,
+            overwrite=False,
+            z_roll_pitch=False,
+
+            xbound=[-30.0, 30.0, 0.15],
+            ybound=[-15.0, 15.0, 0.15],
+            zbound=[-10.0, 10.0, 20.0],
+            dbound=[4.0, 45.0, 1.0],
+          ):
     grid_conf = {
         'xbound': xbound,
         'ybound': ybound,
@@ -190,29 +137,27 @@
         'dbound': dbound,
     }
     data_aug_conf = {
-        'resize_lim': resize_lim,
-        'final_dim': final_dim,
-        'rot_lim': rot_lim,
-        'H': H, 'W': W,
-        'rand_flip': rand_flip,
-        'bot_pct_lim': bot_pct_lim,
-        'preprocess': preprocess,
-        'line_width': line_width,
-        'cams': ['CAM_FRONT_LEFT', 'CAM_FRONT', 'CAM_FRONT_RIGHT',
-                 'CAM_BACK_LEFT', 'CAM_BACK', 'CAM_BACK_RIGHT'],
-        'Ncams': ncams,
-    }
-    [trainloader, valloader], [train_sampler, val_sampler] = compile_data(version, dataroot,
-                                                                          data_aug_conf=data_aug_conf,
-                                                                          grid_conf=grid_conf, bsz=4, nworkers=10,
-                                                                          parser_name='segmentationdata',
-                                                                          distributed=False)
+                    'resize_lim': resize_lim,
+                    'final_dim': final_dim,
+                    'rot_lim': rot_lim,
+                    'H': H, 'W': W,
+                    'rand_flip': rand_flip,
+                    'bot_pct_lim': bot_pct_lim,
+                    'preprocess': preprocess,
+                    'line_width': line_width,
+                    'cams': ['CAM_FRONT_LEFT', 'CAM_FRONT', 'CAM_FRONT_RIGHT',
+                             'CAM_BACK_LEFT', 'CAM_BACK', 'CAM_BACK_RIGHT'],
+                    'Ncams': ncams,
+                }
+    [trainloader, valloader], [train_sampler, val_sampler] = compile_data(version, dataroot, data_aug_conf=data_aug_conf,
+                                          grid_conf=grid_conf, bsz=4, nworkers=10,
+                                          parser_name='segmentationdata', distributed=False)
 
     val = 0.01
     fH, fW = final_dim
     fH, fW = 1, 2
-    plt.figure(figsize=(3 * fW * val, (3.5 * fW + 2 * fH) * val))
-    gs = mpl.gridspec.GridSpec(4, 3, height_ratios=(1.5 * fW, 1.5 * fW, fH, fH))
+    plt.figure(figsize=(3*fW*val, (3.5*fW + 2*fH)*val))
+    gs = mpl.gridspec.GridSpec(4, 3, height_ratios=(1.5*fW, 1.5*fW, fH, fH))
     gs.update(wspace=0.0, hspace=0.0, left=0.0, right=1.0, top=1.0, bottom=0.0)
 
     ipm_with_pitch = HDMapNet(xbound, ybound, outC=3, cam_encoding=False, bev_encoding=False, z_roll_pitch=True)
@@ -220,27 +165,26 @@
 
     # plt.figure(figsize=(4, 2))
     with torch.no_grad():
-        for batchi, (imgs, rots, trans, intrins, post_rots, post_trans, translation, yaw_pitch_roll, binimgs,
-                     inst_label) in enumerate(valloader):
+        for batchi, (imgs, rots, trans, intrins, post_rots, post_trans, translation, yaw_pitch_roll, binimgs, inst_label) in enumerate(valloader):
             topdown_with_pitch = ipm_with_pitch(imgs.cuda(),
-                                                rots.cuda(),
-                                                trans.cuda(),
-                                                intrins.cuda(),
-                                                post_rots.cuda(),
-                                                post_trans.cuda(),
-                                                translation.cuda(),
-                                                yaw_pitch_roll.cuda(),
-                                                )
+                    rots.cuda(),
+                    trans.cuda(),
+                    intrins.cuda(),
+                    post_rots.cuda(),
+                    post_trans.cuda(),
+                    translation.cuda(),
+                    yaw_pitch_roll.cuda(),
+                    )
 
             topdown_without_pitch = ipm_without_pitch(imgs.cuda(),
-                                                      rots.cuda(),
-                                                      trans.cuda(),
-                                                      intrins.cuda(),
-                                                      post_rots.cuda(),
-                                                      post_trans.cuda(),
-                                                      translation.cuda(),
-                                                      yaw_pitch_roll.cuda(),
-                                                      )
+                    rots.cuda(),
+                    trans.cuda(),
+                    intrins.cuda(),
+                    post_rots.cuda(),
+                    post_trans.cuda(),
+                    translation.cuda(),
+                    yaw_pitch_roll.cuda(),
+                    )
 
             binimgs[binimgs < 0.1] = np.nan
             for si in range(binimgs.shape[0]):
@@ -307,21 +251,19 @@
         'dbound': dbound,
     }
     cams = ['CAM_FRONT_LEFT', 'CAM_FRONT', 'CAM_FRONT_RIGHT',
-            'CAM_BACK_LEFT', 'CAM_BACK', 'CAM_BACK_RIGHT']
+                             'CAM_BACK_LEFT', 'CAM_BACK', 'CAM_BACK_RIGHT']
     data_aug_conf = {
-        'resize_lim': resize_lim,
-        'final_dim': final_dim,
-        'rot_lim': rot_lim,
-        'H': H, 'W': W,
-        'rand_flip': rand_flip,
-        'bot_pct_lim': bot_pct_lim,
-        'cams': cams,
-        'Ncams': 5,
-    }
-    [trainloader, valloader], [train_sampler, val_sampler] = compile_data(version, dataroot,
-                                                                          data_aug_conf=data_aug_conf,
-                                                                          grid_conf=grid_conf, bsz=bsz,
-                                                                          nworkers=nworkers,
+                    'resize_lim': resize_lim,
+                    'final_dim': final_dim,
+                    'rot_lim': rot_lim,
+                    'H': H, 'W': W,
+                    'rand_flip': rand_flip,
+                    'bot_pct_lim': bot_pct_lim,
+                    'cams': cams,
+                    'Ncams': 5,
+                }
+    [trainloader, valloader], [train_sampler, val_sampler] = compile_data(version, dataroot, data_aug_conf=data_aug_conf,
+                                                                          grid_conf=grid_conf, bsz=bsz, nworkers=nworkers,
                                                                           parser_name='vizdata', distributed=False)
 
     loader = trainloader if viz_train else valloader
@@ -330,8 +272,8 @@
 
     rat = H / W
     val = 10.1
-    fig = plt.figure(figsize=(val + val / 3 * 2 * rat * 3, val / 3 * 2 * rat))
-    gs = mpl.gridspec.GridSpec(2, 6, width_ratios=(1, 1, 1, 2 * rat, 2 * rat, 2 * rat))
+    fig = plt.figure(figsize=(val + val/3*2*rat*3, val/3*2*rat))
+    gs = mpl.gridspec.GridSpec(2, 6, width_ratios=(1, 1, 1, 2*rat, 2*rat, 2*rat))
     gs.update(wspace=0.0, hspace=0.0, left=0.0, right=1.0, top=1.0, bottom=0.0)
 
     for epoch in range(nepochs):
@@ -352,14 +294,13 @@
                     plt.imshow(showimg)
                     if show_lidar:
                         plt.scatter(plot_pts[0, mask], plot_pts[1, mask], c=ego_pts[2, mask],
-                                    s=5, alpha=0.1, cmap='jet')
+                                s=5, alpha=0.1, cmap='jet')
                     # plot_pts = post_rots[si, imgi].matmul(img_pts[si, imgi].view(-1, 3).t()) + post_trans[si, imgi].unsqueeze(1)
                     # plt.scatter(img_pts[:, :, :, 0].view(-1), img_pts[:, :, :, 1].view(-1), s=1)
                     plt.axis('off')
 
                     plt.sca(final_ax)
-                    plt.plot(img_pts[si, imgi, :, :, :, 0].view(-1), img_pts[si, imgi, :, :, :, 1].view(-1), '.',
-                             label=cams[imgi].replace('_', ' '))
+                    plt.plot(img_pts[si, imgi, :, :, :, 0].view(-1), img_pts[si, imgi, :, :, :, 1].view(-1), '.', label=cams[imgi].replace('_', ' '))
 
                 plt.legend(loc='upper right')
                 final_ax.set_aspect('equal')
@@ -381,24 +322,24 @@
 
 
 def cumsum_check(version,
-                 dataroot='/data/nuscenes',
-                 gpuid=1,
-
-                 H=900, W=1600,
-                 resize_lim=(0.193, 0.225),
-                 final_dim=(128, 352),
-                 bot_pct_lim=(0.0, 0.22),
-                 rot_lim=(-5.4, 5.4),
-                 rand_flip=True,
-
-                 xbound=[-50.0, 50.0, 0.5],
-                 ybound=[-50.0, 50.0, 0.5],
-                 zbound=[-10.0, 10.0, 20.0],
-                 dbound=[4.0, 45.0, 1.0],
-
-                 bsz=4,
-                 nworkers=10,
-                 ):
+                dataroot='/data/nuscenes',
+                gpuid=1,
+
+                H=900, W=1600,
+                resize_lim=(0.193, 0.225),
+                final_dim=(128, 352),
+                bot_pct_lim=(0.0, 0.22),
+                rot_lim=(-5.4, 5.4),
+                rand_flip=True,
+
+                xbound=[-50.0, 50.0, 0.5],
+                ybound=[-50.0, 50.0, 0.5],
+                zbound=[-10.0, 10.0, 20.0],
+                dbound=[4.0, 45.0, 1.0],
+
+                bsz=4,
+                nworkers=10,
+                ):
     grid_conf = {
         'xbound': xbound,
         'ybound': ybound,
@@ -406,16 +347,16 @@
         'dbound': dbound,
     }
     data_aug_conf = {
-        'resize_lim': resize_lim,
-        'final_dim': final_dim,
-        'rot_lim': rot_lim,
-        'H': H, 'W': W,
-        'rand_flip': rand_flip,
-        'bot_pct_lim': bot_pct_lim,
-        'cams': ['CAM_FRONT_LEFT', 'CAM_FRONT', 'CAM_FRONT_RIGHT',
-                 'CAM_BACK_LEFT', 'CAM_BACK', 'CAM_BACK_RIGHT'],
-        'Ncams': 6,
-    }
+                    'resize_lim': resize_lim,
+                    'final_dim': final_dim,
+                    'rot_lim': rot_lim,
+                    'H': H, 'W': W,
+                    'rand_flip': rand_flip,
+                    'bot_pct_lim': bot_pct_lim,
+                    'cams': ['CAM_FRONT_LEFT', 'CAM_FRONT', 'CAM_FRONT_RIGHT',
+                             'CAM_BACK_LEFT', 'CAM_BACK', 'CAM_BACK_RIGHT'],
+                    'Ncams': 6,
+                }
     trainloader, valloader = compile_data(version, dataroot, data_aug_conf=data_aug_conf,
                                           grid_conf=grid_conf, bsz=bsz, nworkers=nworkers,
                                           parser_name='segmentationdata')
@@ -428,57 +369,58 @@
 
     model.eval()
     for batchi, (imgs, rots, trans, intrins, post_rots, post_trans, binimgs) in enumerate(loader):
+
         model.use_quickcumsum = False
         model.zero_grad()
         out = model(imgs.to(device),
-                    rots.to(device),
-                    trans.to(device),
-                    intrins.to(device),
-                    post_rots.to(device),
-                    post_trans.to(device),
-                    )
+                rots.to(device),
+                trans.to(device),
+                intrins.to(device),
+                post_rots.to(device),
+                post_trans.to(device),
+                )
         out.mean().backward()
         print('autograd:    ', out.mean().detach().item(), model.camencode.depthnet.weight.grad.mean().item())
 
         model.use_quickcumsum = True
         model.zero_grad()
         out = model(imgs.to(device),
-                    rots.to(device),
-                    trans.to(device),
-                    intrins.to(device),
-                    post_rots.to(device),
-                    post_trans.to(device),
-                    )
+                rots.to(device),
+                trans.to(device),
+                intrins.to(device),
+                post_rots.to(device),
+                post_trans.to(device),
+                )
         out.mean().backward()
         print('quick cumsum:', out.mean().detach().item(), model.camencode.depthnet.weight.grad.mean().item())
         print()
 
 
 def eval_model(version,
-               modelf,
-               dataroot='data/nuScenes',
-               gpuid=0,
-               outC=4,
-               method='temporal_HDMapNet',
-               preprocess=False,
-
-               H=900, W=1600,
-               resize_lim=(0.193, 0.225),
-               final_dim=(128, 352),
-               bot_pct_lim=(0.0, 0.22),
-               rot_lim=(-5.4, 5.4),
-               rand_flip=True,
-               line_width=1,
-
-               xbound=[-30.0, 30.0, 0.15],
-               ybound=[-15.0, 15.0, 0.15],
-               zbound=[-10.0, 10.0, 20.0],
-               dbound=[4.0, 45.0, 1.0],
-               eval_mAP=False,
-
-               bsz=4,
-               nworkers=10,
-               ):
+                modelf,
+                dataroot='data/nuScenes',
+                gpuid=0,
+                outC=4,
+                method='temporal_HDMapNet',
+                preprocess=False,
+
+                H=900, W=1600,
+                resize_lim=(0.193, 0.225),
+                final_dim=(128, 352),
+                bot_pct_lim=(0.0, 0.22),
+                rot_lim=(-5.4, 5.4),
+                rand_flip=True,
+                line_width=1,
+
+                xbound=[-30.0, 30.0, 0.15],
+                ybound=[-15.0, 15.0, 0.15],
+                zbound=[-10.0, 10.0, 20.0],
+                dbound=[4.0, 45.0, 1.0],
+                eval_mAP=False,
+
+                bsz=4,
+                nworkers=10,
+                ):
     grid_conf = {
         'xbound': xbound,
         'ybound': ybound,
@@ -486,24 +428,21 @@
         'dbound': dbound,
     }
     data_aug_conf = {
-        'resize_lim': resize_lim,
-        'final_dim': final_dim,
-        'rot_lim': rot_lim,
-        'preprocess': preprocess,
-        'H': H, 'W': W,
-        'rand_flip': rand_flip,
-        'line_width': line_width,
-        'bot_pct_lim': bot_pct_lim,
-        'cams': ['CAM_FRONT_LEFT', 'CAM_FRONT', 'CAM_FRONT_RIGHT',
-                 'CAM_BACK_LEFT', 'CAM_BACK', 'CAM_BACK_RIGHT'],
-        'Ncams': 6,
-    }
-    [trainloader, valloader], [train_sampler, val_sampler] = compile_data(version, dataroot,
-                                                                          data_aug_conf=data_aug_conf,
-                                                                          grid_conf=grid_conf, bsz=bsz,
-                                                                          nworkers=nworkers,
-                                                                          parser_name='segmentationdata',
-                                                                          distributed=False)
+                    'resize_lim': resize_lim,
+                    'final_dim': final_dim,
+                    'rot_lim': rot_lim,
+                    'preprocess': preprocess,
+                    'H': H, 'W': W,
+                    'rand_flip': rand_flip,
+                    'line_width': line_width,
+                    'bot_pct_lim': bot_pct_lim,
+                    'cams': ['CAM_FRONT_LEFT', 'CAM_FRONT', 'CAM_FRONT_RIGHT',
+                             'CAM_BACK_LEFT', 'CAM_BACK', 'CAM_BACK_RIGHT'],
+                    'Ncams': 6,
+                }
+    [trainloader, valloader], [train_sampler, val_sampler] = compile_data(version, dataroot, data_aug_conf=data_aug_conf,
+                                          grid_conf=grid_conf, bsz=bsz, nworkers=nworkers,
+                                          parser_name='segmentationdata', distributed=False)
 
     if method == 'lift_splat':
         model = compile_model(grid_conf, data_aug_conf, outC=outC)
@@ -587,16 +526,16 @@
     cams = ['CAM_FRONT_LEFT', 'CAM_FRONT', 'CAM_FRONT_RIGHT',
             'CAM_BACK_LEFT', 'CAM_BACK', 'CAM_BACK_RIGHT']
     data_aug_conf = {
-        'resize_lim': resize_lim,
-        'final_dim': final_dim,
-        'rot_lim': rot_lim,
-        'H': H, 'W': W,
-        'line_width': line_width,
-        'rand_flip': rand_flip,
-        'bot_pct_lim': bot_pct_lim,
-        'cams': cams,
-        'Ncams': 5,
-    }
+                    'resize_lim': resize_lim,
+                    'final_dim': final_dim,
+                    'rot_lim': rot_lim,
+                    'H': H, 'W': W,
+                    'line_width': line_width,
+                    'rand_flip': rand_flip,
+                    'bot_pct_lim': bot_pct_lim,
+                    'cams': cams,
+                    'Ncams': 5,
+                }
     trainloader, valloader = compile_data(version, dataroot, data_aug_conf=data_aug_conf,
                                           grid_conf=grid_conf, bsz=bsz, nworkers=nworkers,
                                           parser_name='segmentationdata')
@@ -620,10 +559,11 @@
         log = loader.dataset.nusc.get('log', rec['log_token'])
         scene2map[rec['name']] = log['location']
 
+
     val = 0.01
     fH, fW = final_dim
-    fig = plt.figure(figsize=(3 * fW * val, (1.5 * fW + 2 * fH) * val))
-    gs = mpl.gridspec.GridSpec(3, 3, height_ratios=(1.5 * fW, fH, fH))
+    fig = plt.figure(figsize=(3*fW*val, (1.5*fW + 2*fH)*val))
+    gs = mpl.gridspec.GridSpec(3, 3, height_ratios=(1.5*fW, fH, fH))
     gs.update(wspace=0.0, hspace=0.0, left=0.0, right=1.0, top=1.0, bottom=0.0)
 
     model.eval()
@@ -631,12 +571,12 @@
     with torch.no_grad():
         for batchi, (imgs, rots, trans, intrins, post_rots, post_trans, binimgs) in enumerate(loader):
             out = model(imgs.to(device),
-                        rots.to(device),
-                        trans.to(device),
-                        intrins.to(device),
-                        post_rots.to(device),
-                        post_trans.to(device),
-                        )
+                    rots.to(device),
+                    trans.to(device),
+                    intrins.to(device),
+                    post_rots.to(device),
+                    post_trans.to(device),
+                    )
             out = out.sigmoid().cpu()
 
             for si in range(imgs.shape[0]):
@@ -678,31 +618,31 @@
 
 
 def viz_model_preds_class3(version,
-                           modelf,
-                           dataroot='data/nuScenes',
-                           map_folder='data/nuScenes',
-                           gpuid=0,
-                           viz_train=False,
-                           outC=4,
-                           method='temporal_HDMapNet',
-
-                           preprocess=False,
-                           H=900, W=1600,
-                           resize_lim=(0.193, 0.225),
-                           final_dim=(128, 352),
-                           bot_pct_lim=(0.0, 0.22),
-                           rot_lim=(-5.4, 5.4),
-                           line_width=1,
-                           rand_flip=True,
-
-                           xbound=[-30.0, 30.0, 0.15],
-                           ybound=[-15.0, 15.0, 0.15],
-                           zbound=[-10.0, 10.0, 20.0],
-                           dbound=[4.0, 45.0, 1.0],
-
-                           bsz=4,
-                           nworkers=10,
-                           ):
+                            modelf,
+                            dataroot='data/nuScenes',
+                            map_folder='data/nuScenes',
+                            gpuid=0,
+                            viz_train=False,
+                            outC=4,
+                            method='temporal_HDMapNet',
+
+                            preprocess=False,
+                            H=900, W=1600,
+                            resize_lim=(0.193, 0.225),
+                            final_dim=(128, 352),
+                            bot_pct_lim=(0.0, 0.22),
+                            rot_lim=(-5.4, 5.4),
+                            line_width=1,
+                            rand_flip=True,
+
+                            xbound=[-30.0, 30.0, 0.15],
+                            ybound=[-15.0, 15.0, 0.15],
+                            zbound=[-10.0, 10.0, 20.0],
+                            dbound=[4.0, 45.0, 1.0],
+
+                            bsz=4,
+                            nworkers=10,
+                            ):
     grid_conf = {
         'xbound': xbound,
         'ybound': ybound,
@@ -712,17 +652,17 @@
     cams = ['CAM_FRONT_LEFT', 'CAM_FRONT', 'CAM_FRONT_RIGHT',
             'CAM_BACK_LEFT', 'CAM_BACK', 'CAM_BACK_RIGHT']
     data_aug_conf = {
-        'resize_lim': resize_lim,
-        'final_dim': final_dim,
-        'rot_lim': rot_lim,
-        'H': H, 'W': W,
-        'rand_flip': rand_flip,
-        'line_width': line_width,
-        'preprocess': preprocess,
-        'bot_pct_lim': bot_pct_lim,
-        'cams': cams,
-        'Ncams': 6,
-    }
+                    'resize_lim': resize_lim,
+                    'final_dim': final_dim,
+                    'rot_lim': rot_lim,
+                    'H': H, 'W': W,
+                    'rand_flip': rand_flip,
+                    'line_width': line_width,
+                    'preprocess': preprocess,
+                    'bot_pct_lim': bot_pct_lim,
+                    'cams': cams,
+                    'Ncams': 6,
+                }
 
     temporal = 'temporal' in method
     if temporal:
@@ -756,27 +696,27 @@
         log = loader.dataset.nusc.get('log', rec['log_token'])
         scene2map[rec['name']] = log['location']
 
+
     val = 0.01
     fH, fW = final_dim
-    fig = plt.figure(figsize=(3 * fW * val, (2 * fW + 2 * fH) * val))
-    gs = mpl.gridspec.GridSpec(3, 3, height_ratios=(2 * fW, fH, fH))
+    fig = plt.figure(figsize=(3*fW*val, (2*fW + 2*fH)*val))
+    gs = mpl.gridspec.GridSpec(3, 3, height_ratios=(2*fW, fH, fH))
     gs.update(wspace=0.0, hspace=0.0, left=0.0, right=1.0, top=1.0, bottom=0.0)
 
     model.eval()
     counter = 0
     with torch.no_grad():
-        for batchi, (
-        imgs, rots, trans, intrins, post_rots, post_trans, translation, yaw_pitch_roll, binimgs) in enumerate(loader):
+        for batchi, (imgs, rots, trans, intrins, post_rots, post_trans, translation, yaw_pitch_roll, binimgs) in enumerate(loader):
 
             out = model(imgs.to(device),
-                        rots.to(device),
-                        trans.to(device),
-                        intrins.to(device),
-                        post_rots.to(device),
-                        post_trans.to(device),
-                        translation.to(device),
-                        yaw_pitch_roll.to(device),
-                        )
+                    rots.to(device),
+                    trans.to(device),
+                    intrins.to(device),
+                    post_rots.to(device),
+                    post_trans.to(device),
+                    translation.to(device),
+                    yaw_pitch_roll.to(device),
+                    )
             out = out.softmax(1).cpu()
 
             if temporal:
@@ -831,36 +771,7 @@
 
 from .tools import connect_by_direction
 
-
 def viz_model_preds_inst(version,
-<<<<<<< HEAD
-                         modelf,
-                         dataroot='data/nuScenes',
-                         map_folder='data/nuScenes',
-                         gpuid=0,
-                         viz_train=False,
-                         outC=4,
-                         method='temporal_HDMapNet',
-
-                         preprocess=False,
-                         H=900, W=1600,
-                         resize_lim=(0.193, 0.225),
-                         final_dim=(128, 352),
-                         # final_dim=(300, 400),
-                         bot_pct_lim=(0.0, 0.22),
-                         rot_lim=(-5.4, 5.4),
-                         line_width=2,
-                         rand_flip=True,
-
-                         xbound=[-30.0, 30.0, 0.15],
-                         ybound=[-15.0, 15.0, 0.15],
-                         zbound=[-10.0, 10.0, 20.0],
-                         dbound=[4.0, 45.0, 1.0],
-
-                         bsz=4,
-                         nworkers=10,
-                         ):
-=======
                             modelf,
                             dataroot='data/nuScenes',
                             map_folder='data/nuScenes',
@@ -887,7 +798,6 @@
                             bsz=4,
                             nworkers=10,
                             ):
->>>>>>> cd42984e
     grid_conf = {
         'xbound': xbound,
         'ybound': ybound,
@@ -897,17 +807,17 @@
     cams = ['CAM_FRONT_LEFT', 'CAM_FRONT', 'CAM_FRONT_RIGHT',
             'CAM_BACK_LEFT', 'CAM_BACK', 'CAM_BACK_RIGHT']
     data_aug_conf = {
-        'resize_lim': resize_lim,
-        'final_dim': final_dim,
-        'rot_lim': rot_lim,
-        'H': H, 'W': W,
-        'rand_flip': rand_flip,
-        'line_width': line_width,
-        'preprocess': preprocess,
-        'bot_pct_lim': bot_pct_lim,
-        'cams': cams,
-        'Ncams': 6,
-    }
+                    'resize_lim': resize_lim,
+                    'final_dim': final_dim,
+                    'rot_lim': rot_lim,
+                    'H': H, 'W': W,
+                    'rand_flip': rand_flip,
+                    'line_width': line_width,
+                    'preprocess': preprocess,
+                    'bot_pct_lim': bot_pct_lim,
+                    'cams': cams,
+                    'Ncams': 6,
+                }
 
     temporal = 'temporal' in method
     if temporal:
@@ -916,8 +826,8 @@
         parser_name = 'segmentationdata'
 
     [trainloader, valloader], [_, _] = compile_data(version, dataroot, data_aug_conf=data_aug_conf,
-                                                    grid_conf=grid_conf, bsz=bsz, nworkers=nworkers,
-                                                    parser_name=parser_name, distributed=False)
+                                          grid_conf=grid_conf, bsz=bsz, nworkers=nworkers,
+                                          parser_name=parser_name, distributed=False)
     loader = trainloader if viz_train else valloader
     nusc_maps = get_nusc_maps(map_folder)
 
@@ -954,8 +864,8 @@
 
     val = 0.01
     fH, fW = final_dim
-    plt.figure(figsize=(3 * fW * val, (3 * fW) * val))
-    gs = mpl.gridspec.GridSpec(2, 3, height_ratios=(1.5 * fW, 1.5 * fW))
+    plt.figure(figsize=(3*fW*val, (3*fW)*val))
+    gs = mpl.gridspec.GridSpec(2, 3, height_ratios=(1.5*fW, 1.5*fW))
 
     gs.update(wspace=0.0, hspace=0.0, left=0.0, right=1.0, top=1.0, bottom=0.0)
 
@@ -977,24 +887,22 @@
     # counter = 44
     # counter = 0
     with torch.no_grad():
-        for batchi, (
-        points, points_mask, imgs, rots, trans, intrins, post_rots, post_trans, translation, yaw_pitch_roll, binimgs,
-        inst_label, direction_mask) in enumerate(loader):
+        for batchi, (points, points_mask, imgs, rots, trans, intrins, post_rots, post_trans, translation, yaw_pitch_roll, binimgs, inst_label, direction_mask) in enumerate(loader):
             if batchi < 18:
                 continue
 
             out, embedded, direction = model(
-                points.cuda(),
-                points_mask.cuda(),
-                imgs.to(device),
-                rots.to(device),
-                trans.to(device),
-                intrins.to(device),
-                post_rots.to(device),
-                post_trans.to(device),
-                translation.to(device),
-                yaw_pitch_roll.to(device),
-            )
+                    points.cuda(),
+                    points_mask.cuda(),
+                    imgs.to(device),
+                    rots.to(device),
+                    trans.to(device),
+                    intrins.to(device),
+                    post_rots.to(device),
+                    post_trans.to(device),
+                    translation.to(device),
+                    yaw_pitch_roll.to(device),
+                    )
             origin_out = out
             # origin_out = binimgs
             out = out.softmax(1).cpu()
@@ -1009,7 +917,7 @@
             embedded = embedded.cpu()
 
             N, C, H, W = embedded.shape
-            embedded_test = embedded.permute(0, 2, 3, 1).reshape(N * H * W, C)
+            embedded_test = embedded.permute(0, 2, 3, 1).reshape(N*H*W, C)
             embedded_fitted = pca.fit_transform(embedded_test)
             embedded_fitted = torch.sigmoid(torch.tensor(embedded_fitted)).numpy()
             embedded_fitted = embedded_fitted.reshape((N, H, W, 3))
@@ -1034,8 +942,7 @@
                 for i in range(1, preds.shape[1]):
                     single_mask = preds[si][i].astype('uint8')
                     single_embedded = embedded[si].permute(1, 2, 0)
-                    single_class_inst_mask, single_class_inst_coords = post_processor.postprocess(single_mask,
-                                                                                                  single_embedded)
+                    single_class_inst_mask, single_class_inst_coords = post_processor.postprocess(single_mask, single_embedded)
                     if single_class_inst_mask is None:
                         continue
 
@@ -1054,12 +961,7 @@
                     horizontal_mask = ~vertical_mask
                     nms_mask = (vertical_mask & nms_mask_1) | (horizontal_mask & nms_mask_2)
 
-<<<<<<< HEAD
-                    for j in range(1, num_inst + 1):
-                        idx = np.where(nms_mask & (single_class_inst_mask == j))
-=======
                     for j in range(1, num_inst+1):
->>>>>>> cd42984e
                         full_idx = np.where((single_class_inst_mask == j))
                         full_lane_coord = np.vstack((full_idx[1], full_idx[0])).transpose()
 
@@ -1093,22 +995,12 @@
                         # lane_coordinate = sort_points_by_dist(lane_coordinate)
                         simplified_coords.append(lane_coordinate)
 
-<<<<<<< HEAD
-                    inst_mask[single_class_inst_mask != 0] += single_class_inst_mask[
-                                                                  single_class_inst_mask != 0] + count
-                    count += num_inst
-
-                for i in range(1, count + 1):
-                    inst_mask_pil[inst_mask == i, :3] = color_map[i]
-                    inst_mask_pil[inst_mask == i, 3] = 150
-=======
                     # inst_mask[single_class_inst_mask != 0] += single_class_inst_mask[single_class_inst_mask != 0] + count
                     count += num_inst
 
                 # for i in range(1, count+1):
                 #     inst_mask_pil[inst_mask == i, :3] = color_map[i]
                 #     inst_mask_pil[inst_mask == i, 3] = 150
->>>>>>> cd42984e
 
                 ax = plt.subplot(gs[0, :])
                 ax.get_xaxis().set_ticks([])
@@ -1124,7 +1016,7 @@
                 rec = loader.dataset.ixes[counter]
                 plt.xlim((0, binimgs.shape[3]))
                 plt.ylim((0, binimgs.shape[2]))
-                plt.imshow(car_img, extent=[200 - 15, 200 + 15, 100 - 12, 100 + 12])
+                plt.imshow(car_img, extent=[200-15, 200+15, 100-12, 100+12])
                 plt.setp(ax.spines.values(), linewidth=0)
 
                 ax = plt.subplot(gs[1, :])
@@ -1136,7 +1028,7 @@
 
                 plt.xlim((0, binimgs.shape[3]))
                 plt.ylim((0, binimgs.shape[2]))
-                plt.imshow(car_img, extent=[200 - 15, 200 + 15, 100 - 12, 100 + 12])
+                plt.imshow(car_img, extent=[200-15, 200+15, 100-12, 100+12])
 
                 imname = f'eval{batchi:06}_{si:03}.jpg'
                 print('saving', imname)
@@ -1180,17 +1072,17 @@
     cams = ['CAM_FRONT_LEFT', 'CAM_FRONT', 'CAM_FRONT_RIGHT',
             'CAM_BACK_LEFT', 'CAM_BACK', 'CAM_BACK_RIGHT']
     data_aug_conf = {
-        'resize_lim': resize_lim,
-        'final_dim': final_dim,
-        'rot_lim': rot_lim,
-        'H': H, 'W': W,
-        'rand_flip': rand_flip,
-        'line_width': line_width,
-        'preprocess': preprocess,
-        'bot_pct_lim': bot_pct_lim,
-        'cams': cams,
-        'Ncams': 6,
-    }
+                    'resize_lim': resize_lim,
+                    'final_dim': final_dim,
+                    'rot_lim': rot_lim,
+                    'H': H, 'W': W,
+                    'rand_flip': rand_flip,
+                    'line_width': line_width,
+                    'preprocess': preprocess,
+                    'bot_pct_lim': bot_pct_lim,
+                    'cams': cams,
+                    'Ncams': 6,
+                }
 
     temporal = 'temporal' in method
     if temporal:
@@ -1198,11 +1090,9 @@
     else:
         parser_name = 'segmentationdata'
 
-    [trainloader, valloader], [train_sampler, val_sampler] = compile_data(version, dataroot,
-                                                                          data_aug_conf=data_aug_conf,
-                                                                          grid_conf=grid_conf, bsz=bsz,
-                                                                          nworkers=nworkers,
-                                                                          parser_name=parser_name, distributed=False)
+    [trainloader, valloader], [train_sampler, val_sampler] = compile_data(version, dataroot, data_aug_conf=data_aug_conf,
+                                          grid_conf=grid_conf, bsz=bsz, nworkers=nworkers,
+                                          parser_name=parser_name, distributed=False)
     loader = trainloader if viz_train else valloader
     nusc_maps = get_nusc_maps(map_folder)
 
@@ -1243,27 +1133,11 @@
 
     model.eval()
     with torch.no_grad():
-        for batchi, (
-        points, points_mask, imgs, rots, trans, intrins, post_rots, post_trans, translation, yaw_pitch_roll, binimgs,
-        inst_label) in enumerate(loader):
+        for batchi, (points, points_mask, imgs, rots, trans, intrins, post_rots, post_trans, translation, yaw_pitch_roll, binimgs, inst_label) in enumerate(loader):
             # if batchi < 18:
             #     continue
 
             out, embedded = model(
-<<<<<<< HEAD
-                points.cuda(),
-                points_mask.cuda(),
-                imgs.to(device),
-                rots.to(device),
-                trans.to(device),
-                intrins.to(device),
-                post_rots.to(device),
-                post_trans.to(device),
-                translation.to(device),
-                yaw_pitch_roll.to(device),
-            )
-            origin_out = out
-=======
                     points.cuda(),
                     points_mask.cuda(),
                     imgs.to(device),
@@ -1276,7 +1150,6 @@
                     yaw_pitch_roll.to(device),
                     )
             origin_out = binimgs
->>>>>>> cd42984e
             out = out.softmax(1).cpu()
 
             preds = onehot_encoding(out).cpu().numpy()
@@ -1292,8 +1165,7 @@
                 for i in range(1, preds.shape[1]):
                     single_mask = preds[si][i].astype('uint8')
                     single_embedded = embedded[si].permute(1, 2, 0)
-                    single_class_inst_mask, single_class_inst_coords = post_processor.postprocess(single_mask,
-                                                                                                  single_embedded)
+                    single_class_inst_mask, single_class_inst_coords = post_processor.postprocess(single_mask, single_embedded)
                     if single_class_inst_mask is None:
                         continue
 
@@ -1308,7 +1180,7 @@
                     nms_mask_2 = ((max_pooled_2 - prob) < 1e-1).cpu().numpy()
                     nms_mask = nms_mask_1 | nms_mask_2
 
-                    for j in range(1, num_inst + 1):
+                    for j in range(1, num_inst+1):
                         idx = np.where(nms_mask & (single_class_inst_mask == j))
                         full_idx = np.where((single_class_inst_mask == j))
                         if len(idx[0]) == 0:
@@ -1332,6 +1204,5 @@
                         lane_coordinate = sort_points_by_dist(lane_coordinate)
                         simplified_coords.append(lane_coordinate)
 
-                    inst_mask[single_class_inst_mask != 0] += single_class_inst_mask[
-                                                                  single_class_inst_mask != 0] + count
+                    inst_mask[single_class_inst_mask != 0] += single_class_inst_mask[single_class_inst_mask != 0] + count
                     count += num_inst