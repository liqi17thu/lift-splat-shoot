--- conflicted
+++ resolved
@@ -1091,12 +1091,7 @@
                         # line = line.simplify(tolerance=1.5)
                         # lane_coordinate = np.asarray(list(line.coords)).reshape((-1, 2))
                         lane_coordinate = lane_coordinate.astype('int32')
-<<<<<<< HEAD
                         lane_coordinate = connect_by_direction(lane_coordinate, direction[si], step=5, per_deg=360/angle_class)
-                        # import ipdb; ipdb.set_trace()
-=======
-                        lane_coordinate = connect_by_direction(lane_coordinate, direction[si], step=8, per_deg=360/angle_class)
->>>>>>> 8f2e09be
                         simplified_coords.append(lane_coordinate)
 
                     # inst_mask[single_class_inst_mask != 0] += single_class_inst_mask[single_class_inst_mask != 0] + count
@@ -1369,22 +1364,9 @@
             origin_out = out
             out = out.softmax(1).cpu()
 
-<<<<<<< HEAD
             direction = direction.permute(0, 2, 3, 1).cpu()
             direction = get_pred_top2_direction(direction, dim=-1)
 
-=======
-            _, direction = torch.topk(direction, 2, dim=1)
-            direction = direction.permute(0, 2, 3, 1).cpu()
-
-            nms_mask_1 = ((max_pool_1(origin_out) - origin_out) < 0.01).cpu().numpy()
-            avg_mask_1 = (avg_pool_1(origin_out)).cpu().numpy()
-            nms_mask_2 = ((max_pool_2(origin_out) - origin_out) < 0.01).cpu().numpy()
-            avg_mask_2 = (avg_pool_2(origin_out)).cpu().numpy()
-            vertical_mask = avg_mask_1 > avg_mask_2
-            horizontal_mask = ~vertical_mask
-            nms_mask = (vertical_mask & nms_mask_1) | (horizontal_mask & nms_mask_2)
->>>>>>> 8f2e09be
             preds = onehot_encoding(out).cpu().numpy()
             embedded = embedded.cpu()
 
@@ -1443,13 +1425,8 @@
                         lane_coordinate = np.stack(lane_coordinate)
                         lane_coordinate = sort_points_by_dist(lane_coordinate)
                         lane_coordinate = lane_coordinate.astype('int32')
-<<<<<<< HEAD
-                        lane_coordinate = connect_by_direction(lane_coordinate, direction[si], step=8, per_deg=360/angle_class)
+                        lane_coordinate = connect_by_direction(lane_coordinate, direction[si], step=5, per_deg=360/angle_class)
                         cv2.polylines(mask[i], [lane_coordinate], False, color=1, thickness=1)
-=======
-                        lane_coordinate = connect_by_direction(lane_coordinate, direction[si])
-                        cv2.polylines(mask[i], [lane_coordinate], False, color=1, thickness=3)
->>>>>>> 8f2e09be
                         simplified_coords.append(lane_coordinate)
 
                 # mask = preds[si]
